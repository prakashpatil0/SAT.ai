--- conflicted
+++ resolved
@@ -193,33 +193,18 @@
     return () => {
       isMounted = false;
       clearInterval(timer);
-<<<<<<< HEAD
-      // Clear photo state on unmount
-=======
->>>>>>> b8613536
       setPhoto(null);
       setIsConfirming(false);
     };
   }, []);
 
-<<<<<<< HEAD
-  // Add cleanup effect for navigation
   useEffect(() => {
     return () => {
-      // Clear photo state when component unmounts
-=======
-  useEffect(() => {
-    return () => {
->>>>>>> b8613536
       setPhoto(null);
       setIsConfirming(false);
     };
   }, []);
 
-<<<<<<< HEAD
-  // Clear photo state when screen comes into focus
-=======
->>>>>>> b8613536
   useFocusEffect(
     React.useCallback(() => {
       setPhoto(null);
@@ -338,15 +323,8 @@
   };
 
   const handleConfirmPhoto = async () => {
-<<<<<<< HEAD
-    // Prevent multiple confirmations
     if (isConfirming) return;
     
-    // Validate time before confirming
-=======
-    if (isConfirming) return;
-    
->>>>>>> b8613536
     const isValid = await validateDeviceTime();
     if (!isValid) {
       Alert.alert(
@@ -376,10 +354,6 @@
       try {
         setIsConfirming(true);
         
-<<<<<<< HEAD
-        // Add a small delay to ensure photo is properly processed
-=======
->>>>>>> b8613536
         await new Promise(resolve => setTimeout(resolve, 100));
         
         navigation.navigate('BDMAttendance' as never, {
@@ -395,10 +369,6 @@
           isPunchIn: type === 'in',
         });
         
-<<<<<<< HEAD
-        // Clear photo after successful navigation
-=======
->>>>>>> b8613536
         setPhoto(null);
       } catch (error) {
         Alert.alert('Error', 'Failed to navigate to attendance screen. Please try again.');
