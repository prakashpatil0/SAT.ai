import React, { useState, useEffect, useRef } from 'react';
import { View, Text, StyleSheet, TouchableOpacity, ScrollView, Linking, Platform, Alert, Image, ActivityIndicator, Dimensions, Modal, Animated } from 'react-native';
import { MaterialIcons, MaterialCommunityIcons } from '@expo/vector-icons';
import * as Location from 'expo-location';
import MapView, { Marker, Polyline, PROVIDER_GOOGLE } from 'react-native-maps';
import { RouteProp, useNavigation, useRoute } from '@react-navigation/native';
import { StackNavigationProp } from '@react-navigation/stack';
import { DEFAULT_LOCATION, DEFAULT_MAP_DELTA, GOOGLE_MAPS_STYLE } from '@/app/utils/MapUtils';
import { format, startOfMonth, endOfMonth, eachMonthOfInterval, subMonths } from 'date-fns';
import { collection, addDoc, getDocs, query, where, Timestamp, updateDoc, doc, getDoc, getFirestore, setDoc, serverTimestamp } from 'firebase/firestore';
import { db, auth } from '@/firebaseConfig';
import BDMMainLayout from '@/app/components/BDMMainLayout';
import AppGradient from '@/app/components/AppGradient';
import AsyncStorage from '@react-native-async-storage/async-storage';
import { showTripStartedNotification, hideTripStartedNotification } from '@/app/services/notificationService';

type RootStackParamList = {
  BDMCameraScreen: {
    type: 'in' | 'out';
  };
  BDMAttendanceScreen: {
    photo?: { uri: string };
    location?: { coords: { latitude: number; longitude: number } };
    dateTime?: Date;
    isPunchIn?: boolean;
     locationName?: string | null;
  };
};

type BDMAttendanceScreenRouteProp = RouteProp<RootStackParamList, 'BDMAttendanceScreen'>;
type BDMAttendanceScreenNavigationProp = StackNavigationProp<RootStackParamList, 'BDMAttendanceScreen'>;

type AttendanceRecord = {
  date: string;          
  day: string;           
  month: string;         
  year: string;          
  punchIn: string;       
  punchOut: string;      
  status: 'Present' | 'Half Day' | 'On Leave';
  userId: string;
  timestamp: Date;
  photoUri: string;      
  punchOutPhotoUri?: string; 
  location: {            
    latitude: number;
    longitude: number;
  };
  punchOutLocation?: { 
    latitude: number;
    longitude: number;
  };
  designation: string;
  employeeName: string;
  phoneNumber: string;
  email: string;
  totalHours: number;
  workMode: 'Office' | 'Work From Home';
  locationName: string; 
  punchOutLocationName?: string;
  lastUpdated: Date;
};

type ChartData = {
  labels: string[];
  datasets: {
    data: number[];
  }[];
};

type AttendanceStatus = "Present" | "Half Day" | "On Leave";

const CACHE_KEY = '@map_location_cache';
const CACHE_EXPIRY = 24 * 60 * 60 * 1000; // 24 hours in milliseconds

const DEFAULT_REGION = {
  latitude: 28.6139,  // Delhi coordinates
  longitude: 77.2090,
  latitudeDelta: 0.0922,
  longitudeDelta: 0.0421,
};

const MAP_CACHE_KEY = '@map_tiles_cache';

const BDMAttendanceScreen = () => {
  // Map and location states
  const [location, setLocation] = useState<Location.LocationObject | null>(null);
  const [mapError, setMapError] = useState(false);
  const [permissionStatus, setPermissionStatus] = useState<string>('unknown');
  const [locationServiceEnabled, setLocationServiceEnabled] = useState<boolean | null>(null);
  const [mapReady, setMapReady] = useState(false);
  const [isLocationLoading, setIsLocationLoading] = useState(true);
  const [mapRegion, setMapRegion] = useState(DEFAULT_REGION);
  const [isMapLoading, setIsMapLoading] = useState(true);
  const [cachedTiles, setCachedTiles] = useState<any>(null);
  
  // Attendance states
  const [currentDate, setCurrentDate] = useState(new Date());
  const [punchInTime, setPunchInTime] = useState<string>('');
  const [punchOutTime, setPunchOutTime] = useState<string>('');
  const [isPunchedIn, setIsPunchedIn] = useState(false);
  const [isPunchButtonDisabled, setIsPunchButtonDisabled] = useState(false);
  const [todayRecord, setTodayRecord] = useState<AttendanceRecord | null>(null);
  const [attendanceHistory, setAttendanceHistory] = useState<AttendanceRecord[]>([]);
  const [filteredHistory, setFilteredHistory] = useState<AttendanceRecord[]>([]);
  const [activeFilter, setActiveFilter] = useState<'Present' | 'Half Day' | 'On Leave' | null>(null);
  const [statusCounts, setStatusCounts] = useState({
    Present: 0,
    'Half Day': 0,
    'On Leave': 0
  });

  // New states for enhanced features
  const [selectedMonth, setSelectedMonth] = useState(new Date());
  const [monthsList, setMonthsList] = useState<Date[]>([]);
  const [userDetails, setUserDetails] = useState<{
    designation?: string;
    employeeName?: string;
    phoneNumber?: string;
    email?: string;
  }>({});
  const [chartData, setChartData] = useState<ChartData>({
    labels: [],
    datasets: [{ data: [] }]
  });
  const [isLoadingUserDetails, setIsLoadingUserDetails] = useState(true);
  const [isAutoPunchOut, setIsAutoPunchOut] = useState(false);
  const [autoPunchOutMessage, setAutoPunchOutMessage] = useState<string>('');
  const [locationAddress, setLocationAddress] = useState<string | null>(null);
<<<<<<< HEAD
=======
  const [totalDistance, setTotalDistance] = useState(0);
  const [formattedWorkHours, setFormattedWorkHours] = useState('0hr 0min');
  const [isTracking, setIsTracking] = useState(false);
  const [tripPath, setTripPath] = useState<any[]>([]);
  const [tripDistance, setTripDistance] = useState(0);
  const [elapsedTime, setElapsedTime] = useState(0);
  const [locationSubscription, setLocationSubscription] = useState<Location.LocationSubscription | null>(null);
  const [timerInterval, setTimerInterval] = useState<NodeJS.Timeout|null>(null);
  const [tripStartTime, setTripStartTime] = useState<Date | null>(null);
  const [isSaveSuccessModalVisible, setIsSaveSuccessModalVisible] = useState(false);
  const scaleAnim = useRef(new Animated.Value(0)).current;
>>>>>>> b88b9fda

  const navigation = useNavigation<BDMAttendanceScreenNavigationProp>();
  const route = useRoute<BDMAttendanceScreenRouteProp>();

  const weekDays = ['M', 'T', 'W', 'T', 'F', 'S'];
  const [weekDaysStatus, setWeekDaysStatus] = useState<Array<{ day: string, date?: string, status: 'active' | 'inactive' | 'Present' | 'Half Day' | 'On Leave' }>>([
    { day: 'M', status: 'inactive' },
    { day: 'T', status: 'inactive' },
    { day: 'W', status: 'inactive' },
    { day: 'T', status: 'inactive' },
    { day: 'F', status: 'inactive' },
    { day: 'S', status: 'inactive' }
  ]);

  // Set default location
  const defaultLocation = {
    coords: {
      latitude: DEFAULT_LOCATION.latitude,
      longitude: DEFAULT_LOCATION.longitude,
      altitude: null,
      accuracy: 5,
      altitudeAccuracy: null,
      heading: null,
      speed: null
    },
    timestamp: Date.now()
  };

  const openLocationSettings = () => {
    if (Platform.OS === 'ios') {
      Linking.openURL('App-Prefs:root=Privacy&path=LOCATION');
    } else {
      Linking.sendIntent('android.settings.LOCATION_SOURCE_SETTINGS');
    }
  };

  const saveLocationToCache = async (location: Location.LocationObject) => {
    try {
      const cacheData = {
        location: location,
        timestamp: Date.now()
      };
      await AsyncStorage.setItem(CACHE_KEY, JSON.stringify(cacheData));
    } catch (error) {
      console.error('Error saving location to cache:', error);
    }
  };

  const getLocationFromCache = async () => {
    try {
      const cachedData = await AsyncStorage.getItem(CACHE_KEY);
      if (cachedData) {
        const { location, timestamp } = JSON.parse(cachedData);
        const isExpired = Date.now() - timestamp > CACHE_EXPIRY;
        
        if (!isExpired) {
          return location;
        }
      }
      return null;
    } catch (error) {
      console.error('Error getting location from cache:', error);
      return null;
    }
  };

  const checkLocationStatus = async () => {
    try {
      setIsLocationLoading(true);
      const enabled = await Location.hasServicesEnabledAsync();
      setLocationServiceEnabled(enabled);
      
      if (enabled) {
        const { status } = await Location.requestForegroundPermissionsAsync();
        setPermissionStatus(status);
        
        if (status === 'granted') {
          const cachedLocation = await getLocationFromCache();
          if (cachedLocation) {
            setLocation(cachedLocation);
            setMapReady(true);
          }
          await loadLocation();
        }
      }
    } catch (error) {
      console.error('Error checking location status:', error);
      setMapError(true);
    } finally {
      setIsLocationLoading(false);
    }
  };

  useEffect(() => {
    const months = eachMonthOfInterval({
      start: subMonths(new Date(), 11),
      end: new Date()
    });
    setMonthsList(months);
    
    loadUserDetails();
    checkLocationStatus();
    initializeDate();
    fetchAttendanceHistory();
  }, []);

 useEffect(() => {
  if (attendanceHistory.length > 0) {
    updateChartData();
    filterHistoryByMonth();
  }
}, [selectedMonth, attendanceHistory]);

useEffect(() => {
  filterHistoryByMonth(); // Add this so it re-runs on filter change too
}, [activeFilter]);


  useEffect(() => {
    if (activeFilter) {
      setFilteredHistory(attendanceHistory.filter(record => record.status === activeFilter));
    } else {
      setFilteredHistory(attendanceHistory);
    }
  }, [activeFilter, attendanceHistory]);

  useEffect(() => {
    const checkPunchAvailability = () => {
      const now = new Date();
      const currentTime = format(now, 'HH:mm');
      const [currentHour, currentMinute] = currentTime.split(':').map(Number);
      const today = format(now, 'dd');
      const tomorrow = new Date(now);
      tomorrow.setDate(tomorrow.getDate() + 1);
<<<<<<< HEAD
      tomorrow.setHours(4, 0, 0, 0); // Set to 4 AM tomorrow
=======
      tomorrow.setHours(8, 0, 0, 0); // Set to 8 AM tomorrow
>>>>>>> b88b9fda

      // Handle auto punch-out at midnight
      if (punchInTime && !punchOutTime) {
        const midnight = new Date(now);
        midnight.setHours(23, 59, 59, 999);

        if (now >= midnight) {
          handleAutoPunchOut();
        } else {
          const timeUntilMidnight = midnight.getTime() - now.getTime();
          const timeoutId = setTimeout(() => {
            if (punchInTime && !punchOutTime) {
              handleAutoPunchOut();
            }
          }, timeUntilMidnight);
          return () => clearTimeout(timeoutId);
        }
      }

      // Handle punch-out restrictions
      if (punchOutTime) {
        setIsPunchButtonDisabled(now < tomorrow);
        return;
      }

      // Handle punch-in restrictions
      if (!punchInTime) {
<<<<<<< HEAD
        const punchInStartTime = '04:00'; // 4 AM
        const [startHour, startMinute] = punchInStartTime.split(':').map(Number);
        const punchInEndTime = '23:59'; // 11:59PM
=======
        const punchInStartTime = '07:00'; // 7 AM
        const [startHour, startMinute] = punchInStartTime.split(':').map(Number);
        const punchInEndTime = '23:59'; // 11:59 PM
>>>>>>> b88b9fda
        const [endHour, endMinute] = punchInEndTime.split(':').map(Number);

        const currentMinutes = currentHour * 60 + currentMinute;
        const startMinutes = startHour * 60 + startMinute;
        const endMinutes = endHour * 60 + endMinute;

        // Disable punch-in if:
        // 1. Before 8 AM
        // 2. After 6 PM
        const isBeforeStartTime = currentMinutes < startMinutes;
        const isAfterEndTime = currentMinutes > endMinutes;
        
        setIsPunchButtonDisabled(isBeforeStartTime || isAfterEndTime);

        if (isBeforeStartTime) {
          const minutesUntilStart = startMinutes - currentMinutes;
          const hoursUntilStart = Math.floor(minutesUntilStart / 60);
          const remainingMinutes = minutesUntilStart % 60;
          
<<<<<<< HEAD
         Alert.alert(
  'Punch In Not Available',
  `Punch in will be available at 4:00 AM. Please try again in ${hoursUntilStart} hours and ${remainingMinutes} minutes.`
);

        } else if (isAfterEndTime) {
         Alert.alert(
  'Punch In Not Available',
  'Punch in is only available between 4:00 AM and 6:00 PM. Please try again tomorrow.'
);

=======
          Alert.alert(
            'Punch In Not Available',
            `Punch in will be available at 8:00 AM. Please try again in ${hoursUntilStart} hours and ${remainingMinutes} minutes.`
          );
        } else if (isAfterEndTime) {
          Alert.alert(
            'Punch In Not Available',
            'Punch in is only available between 8:00 AM and 6:00 PM. Please try again tomorrow.'
          );
>>>>>>> b88b9fda
        }
      } else if (punchInTime && !punchOutTime) {
        // Enable punch out immediately after punch in
        setIsPunchButtonDisabled(false);
      }
    };
    
    checkPunchAvailability();
    const intervalId = setInterval(checkPunchAvailability, 60000);
    return () => clearInterval(intervalId);
  }, [punchInTime, punchOutTime]);

useEffect(() => {
  if (route.params && route.params.photo && route.params.location) {
    try {
      const { photo, location, isPunchIn, locationName } = route.params;
      saveAttendance(
        isPunchIn || false,
        photo.uri,
        location.coords,
        locationName || 'Unknown Location'  // <-- explicitly pass locationName
      );
    } catch (error) {
      console.error("Error processing camera data:", error);
      Alert.alert("Error", "Failed to process camera data. Please try again.");
    }
  }
}, [route.params]);


  const initializeDate = () => {
    const today = new Date();
    setCurrentDate(today);
    
    const dayOfWeek = today.getDay();
    const adjustedDay = dayOfWeek === 0 ? 6 : dayOfWeek - 1;
    
    const startOfWeek = new Date(today);
    startOfWeek.setDate(today.getDate() - adjustedDay);
    
    const updatedWeekDays = weekDaysStatus.map((day, index) => {
      const currentDate = new Date(startOfWeek);
      currentDate.setDate(startOfWeek.getDate() + index);
      const dateStr = format(currentDate, 'dd');
      
      return { 
        day: day.day,
        date: dateStr,
        status: (index <= adjustedDay ? 'active' : 'inactive') as 'active' | 'inactive' | 'Present' | 'Half Day' | 'On Leave'
      };
    });
    
    setWeekDaysStatus(updatedWeekDays);
  };

  const loadLocation = async () => {
    try {
      setMapError(false);
      
      const cachedLocation = await getLocationFromCache();
      if (cachedLocation) {
        setLocation(cachedLocation);
        setMapReady(true);
      }

      const lastKnownLocation = await Location.getLastKnownPositionAsync({
        maxAge: 10000
      });

      if (lastKnownLocation) {
        setLocation(lastKnownLocation);
        saveLocationToCache(lastKnownLocation);
        Location.getCurrentPositionAsync({
          accuracy: Location.Accuracy.Balanced
        }).then(currentLocation => {
          if (currentLocation) {
            setLocation(currentLocation);
            saveLocationToCache(currentLocation);
          }
        }).catch(error => {
          console.error('Error getting current location:', error);
        });
      } else {
        const currentLocation = await Location.getCurrentPositionAsync({
          accuracy: Location.Accuracy.Balanced
        });
        
        if (currentLocation) {
          setLocation(currentLocation);
          saveLocationToCache(currentLocation);
        } else {
          setLocation(defaultLocation as Location.LocationObject);
          setMapError(true);
        }
      }
    } catch (error) {
      console.error('Error loading location:', error);
      setMapError(true);
      setLocation(defaultLocation as Location.LocationObject);
    }
  };

  const fetchAttendanceHistory = async () => {
    try {
      const userId = auth.currentUser?.uid;
      if (!userId) {
        Alert.alert('Error', 'User not authenticated');
        return;
      }

      const attendanceRef = collection(db, 'bdm_monthly_attendance');
      const monthQuery = query(
        attendanceRef,
        where('month', '==', format(selectedMonth, 'MM')),
        where('year', '==', format(selectedMonth, 'yyyy')),
        where('userId', '==', userId)
      );
      
      const querySnapshot = await getDocs(monthQuery);
      
      const history: AttendanceRecord[] = [];
      const today = format(new Date(), 'dd');
      
      querySnapshot.forEach((doc) => {
        const data = doc.data();
        const record = {
          date: data.date,
          day: data.day,
          month: data.month,
          year: data.year,
          punchIn: data.punchIn,
          punchOut: data.punchOut,
          status: data.status,
          userId: data.userId,
          timestamp: data.timestamp.toDate(),
          photoUri: data.photoUri,
          punchOutPhotoUri: data.punchOutPhotoUri,
          location: data.location,
          punchOutLocation: data.punchOutLocation,
          designation: data.designation,
          employeeName: data.employeeName,
          phoneNumber: data.phoneNumber,
          email: data.email,
          totalHours: data.totalHours,
          workMode: data.workMode,
          locationName: data.locationName,
          punchOutLocationName: data.punchOutLocationName,
          lastUpdated: data.lastUpdated.toDate()
        };

        history.push(record);

        if (data.date === today && data.month === format(new Date(), 'MM')) {
          setTodayRecord(record);
          setPunchInTime(data.punchIn ? format(new Date(`2000-01-01T${data.punchIn}`), 'hh:mm a') : '');
          setPunchOutTime(data.punchOut ? format(new Date(`2000-01-01T${data.punchOut}`), 'hh:mm a') : '');
          setIsPunchedIn(!!data.punchIn && !data.punchOut);
          
          // Check if this is an auto punch-out
          if (data.punchOut === '23:59' && !data.punchOutPhotoUri) {
            setIsAutoPunchOut(true);
            const message = `Your attendance was automatically marked as ${data.status} with a punch-out at 23:59`;
            setAutoPunchOutMessage(message);
          } else {
            setIsAutoPunchOut(false);
            setAutoPunchOutMessage('');
          }
        }
      });

      const sortedHistory = history.sort((a, b) => b.timestamp.getTime() - a.timestamp.getTime());
      setAttendanceHistory(sortedHistory);

      if (sortedHistory.length > 0) {
        calculateStatusCounts(sortedHistory);
        updateWeekDaysStatus(sortedHistory);
      } else {
        setStatusCounts({ Present: 0, 'Half Day': 0, 'On Leave': 0 });
      }
    } catch (error) {
      console.error('Error fetching attendance history:', error);
    }
  };

  const updateWeekDaysStatus = (history: AttendanceRecord[]) => {
    const today = new Date();
    const startOfWeek = new Date(today);
    startOfWeek.setDate(today.getDate() - today.getDay() + 1);
    
    const updatedWeekDays = weekDaysStatus.map((day, index) => {
      const currentDate = new Date(startOfWeek);
      currentDate.setDate(startOfWeek.getDate() + index);
      
      const dateStr = format(currentDate, 'dd');
      const attendanceRecord = history.find(record => record.date === dateStr);
      
      let status: 'active' | 'inactive' | 'Present' | 'Half Day' | 'On Leave';
      if (currentDate > today) {
        status = 'inactive';
      } else if (attendanceRecord) {
        status = attendanceRecord.status as 'Present' | 'Half Day' | 'On Leave';
      } else {
        status = 'On Leave';
      }
      
      return {
        day: day.day,
        date: dateStr,
        status
      };
    });
    
    setWeekDaysStatus(updatedWeekDays);
  };

  const calculateStatusCounts = (history: AttendanceRecord[]) => {
    const currentMonth = format(new Date(), 'MM');
    const currentYear = format(new Date(), 'yyyy');
    
    const counts = {
      Present: 0,
      'Half Day': 0,
      'On Leave': 0
    };

    const daysInMonth = new Date(parseInt(currentYear), parseInt(currentMonth), 0).getDate();
    
    const allDates = Array.from({ length: daysInMonth }, (_, i) => {
      const date = new Date(parseInt(currentYear), parseInt(currentMonth) - 1, i + 1);
      return {
        dateStr: format(date, 'dd'),
        isSunday: format(date, 'EEEE') === 'Sunday'
      };
    });

    const currentMonthRecords = history.filter(record => {
      const recordDate = new Date(record.timestamp);
      return format(recordDate, 'MM') === currentMonth && 
             format(recordDate, 'yyyy') === currentYear;
    });

    currentMonthRecords.forEach(record => {
      if (record.status in counts) {
        counts[record.status]++;
      }
    });

    const attendedDates = currentMonthRecords.map(record => record.date);
    const today = format(new Date(), 'dd');
    
    const onLeaveDates = allDates.filter(({ dateStr, isSunday }) => 
      !isSunday && 
      !attendedDates.includes(dateStr) && 
      parseInt(dateStr) <= parseInt(today)
    );
    
    counts['On Leave'] = onLeaveDates.length;

    setStatusCounts(counts);
  };

  const loadUserDetails = async () => {
    try {
      const userId = auth.currentUser?.uid;
      if (!userId) {
        Alert.alert('Error', 'User not authenticated');
        return;
      }

      const userDoc = await getDoc(doc(db, 'users', userId));
      if (userDoc.exists()) {
        const data = userDoc.data();
        setUserDetails({
          designation: data.designation,
          employeeName: data.name,
          phoneNumber: data.phoneNumber,
          email: data.email
        });
      }
    } catch (error) {
      console.error('Error loading user details:', error);
    } finally {
      setIsLoadingUserDetails(false);
    }
  };

  const updateChartData = () => {
    const monthStart = startOfMonth(selectedMonth);
    const monthEnd = endOfMonth(selectedMonth);
    
    const monthRecords = attendanceHistory.filter(record => {
      const recordDate = new Date(record.timestamp);
      return recordDate >= monthStart && recordDate <= monthEnd;
    });

    const daysInMonth = monthEnd.getDate();
    const labels = Array.from({ length: daysInMonth }, (_, i) => (i + 1).toString());
    
    const data = labels.map(day => {
      const record = monthRecords.find(r => r.date === day);
      if (!record) return 0;
      
      switch (record.status) {
        case 'Present': return 100;
        case 'Half Day': return 50;
        default: return 0;
      }
    });

    setChartData({
      labels,
      datasets: [{ data }]
    });
  };

 const filterHistoryByMonth = () => {
  const monthStart = startOfMonth(selectedMonth);
  const monthEnd = endOfMonth(selectedMonth);
  const daysInMonth = monthEnd.getDate();

  // Get attendance for selected month
  const monthRecords = attendanceHistory.filter(record => {
    const recordDate = new Date(record.timestamp);
    return recordDate >= monthStart && recordDate <= monthEnd;
  });

  // Get list of dates already present in records
  const recordedDates = monthRecords.map(r => r.date);

  // Generate all dates for the month
  const allDates: AttendanceRecord[] = Array.from({ length: daysInMonth }, (_, i) => {
    const dateObj = new Date(selectedMonth.getFullYear(), selectedMonth.getMonth(), i + 1);
    const dateStr = format(dateObj, 'dd');
    const isSunday = format(dateObj, 'EEEE') === 'Sunday';

    if (!recordedDates.includes(dateStr) && !isSunday) {
      return {
        date: dateStr,
        day: format(dateObj, 'EEE').toUpperCase(),
        month: format(dateObj, 'MM'),
        year: format(dateObj, 'yyyy'),
        punchIn: '',
        punchOut: '',
        status: 'On Leave',
        userId: auth.currentUser?.uid || '',
        timestamp: dateObj,
        photoUri: '',
        punchOutPhotoUri: '',
        location: { latitude: 0, longitude: 0 },
        punchOutLocation: undefined,
        designation: userDetails.designation || '',
        employeeName: userDetails.employeeName || '',
        phoneNumber: userDetails.phoneNumber || '',
        email: userDetails.email || '',
        totalHours: 0,
        workMode: 'Office',
        locationName: '',
        punchOutLocationName: '',
        lastUpdated: dateObj
      };
    }

    return null;
  }).filter(Boolean) as AttendanceRecord[];

  const combined = [...monthRecords, ...allDates].sort(
    (a, b) => new Date(b.timestamp).getTime() - new Date(a.timestamp).getTime()
  );

  setFilteredHistory(
    activeFilter
      ? combined.filter(record => record.status === activeFilter)
      : combined
  );
};


  const handleMonthSelect = (month: Date) => {
    setSelectedMonth(month);
  };

  const calculateTotalHours = (punchIn: string, punchOut: string): number => {
    if (!punchIn || !punchOut) return 0;
    
    const [inHours, inMinutes] = punchIn.split(':').map(Number);
    const [outHours, outMinutes] = punchOut.split(':').map(Number);
    
    let totalInMinutes = inHours * 60 + inMinutes;
    let totalOutMinutes = outHours * 60 + outMinutes;
    
    if (totalOutMinutes < totalInMinutes) {
      totalOutMinutes += 24 * 60; // Handle overnight shifts
    }
    
    return (totalOutMinutes - totalInMinutes) / 60;
  };

 const saveAttendance = async (
  isPunchIn: boolean,
  photoUri: string,
  locationCoords: any,
  locationNameFromCamera: string
) => {
    try {
      // Validate time before saving
      const db = getFirestore();
      const timeCheckRef = doc(db, '_timeCheck', 'serverTime');
      const serverTime = await getDoc(timeCheckRef);
      const serverTimestamp = serverTime.data()?.timestamp;
      
      if (!serverTimestamp) {
        await setDoc(timeCheckRef, {
          timestamp: Timestamp.now()
        });
      } else {
        const deviceTime = new Date();
        const serverTimeDate = serverTimestamp.toDate();
        const timeDiff = Math.abs(deviceTime.getTime() - serverTimeDate.getTime());
        
        // Allow 5 minutes difference to account for network latency
        if (timeDiff > 5 * 60 * 1000) {
          const diffMinutes = Math.round(timeDiff / (60 * 1000));
          Alert.alert(
            'Time Sync Required',
            `Your device time appears to be ${diffMinutes} minutes different from server time. ` +
            'Please sync your device time with network time to continue.',
            [
              {
                text: 'OK',
                onPress: () => navigation.goBack()
              }
            ]
          );
          return;
        }
      }

      // Continue with existing attendance saving logic
      const userId = auth.currentUser?.uid;
      if (!userId) {
        Alert.alert('Error', 'User not authenticated');
        return;
      }
  
      const currentTime = new Date();
      const dateStr = format(currentTime, 'dd');
      const dayStr = format(currentTime, 'EEE').toUpperCase();
      const monthStr = format(currentTime, 'MM');
      const yearStr = format(currentTime, 'yyyy');
      const timeStr = format(currentTime, 'HH:mm');
  
      const attendanceRef = collection(db, 'bdm_monthly_attendance');
      const todayQuery = query(
        attendanceRef,
        where('date', '==', dateStr),
        where('month', '==', monthStr),
        where('year', '==', yearStr),
        where('userId', '==', userId)
      );
  
      const querySnapshot = await getDocs(todayQuery);
      let newStatus: 'Present' | 'Half Day' | 'On Leave' = 'On Leave';
      let newPunchIn = isPunchIn ? timeStr : '';
      let newPunchOut = !isPunchIn ? timeStr : '';
      let totalHours = 0;
  
      if (querySnapshot.empty) {
        // Create new attendance record
        newStatus = isPunchIn ? 'Present' : 'On Leave'; // Set to Present for punch-in
        await addDoc(attendanceRef, {
          date: dateStr,
          day: dayStr,
          month: monthStr,
          year: yearStr,
          punchIn: newPunchIn,
          punchOut: newPunchOut,
          status: newStatus,
          userId,
          timestamp: Timestamp.fromDate(currentTime),
          photoUri: isPunchIn ? photoUri : '',
          punchOutPhotoUri: !isPunchIn ? photoUri : '',
          location: isPunchIn ? locationCoords : null,
          punchOutLocation: !isPunchIn ? locationCoords : null,
          designation: userDetails.designation,
          employeeName: userDetails.employeeName,
          phoneNumber: userDetails.phoneNumber,
          email: userDetails.email,
          totalHours: totalHours,
          workMode: 'Office',
          locationName: isPunchIn ? locationNameFromCamera : '',
  punchOutLocationName: !isPunchIn ? locationNameFromCamera : '',
          // locationName: isPunchIn ? await getLocationName(locationCoords) : '',
          // punchOutLocationName: !isPunchIn ? await getLocationName(locationCoords) : '',
          lastUpdated: Timestamp.fromDate(currentTime)
        });
      } else {
        // Update existing record
        const docRef = querySnapshot.docs[0].ref;
        const existingData = querySnapshot.docs[0].data();
        newPunchIn = isPunchIn ? timeStr : existingData.punchIn;
        newPunchOut = !isPunchIn ? timeStr : existingData.punchOut;
  
        if (isPunchIn) {
          newStatus = 'Present'; // Set to Present for punch-in
        } else if (newPunchIn && newPunchOut) {
          totalHours = calculateTotalHours(newPunchIn, newPunchOut);
          if (totalHours >= 8) {
            newStatus = 'Present';
          } else if (totalHours >= 4) {
            newStatus = 'Half Day';
          } else {
            newStatus = 'On Leave';
          }
        } else {
          newStatus = 'On Leave';
        }
  
        await updateDoc(docRef, {
          punchIn: newPunchIn,
          punchOut: newPunchOut,
          status: newStatus,
          photoUri: isPunchIn ? photoUri : existingData.photoUri,
          punchOutPhotoUri: !isPunchIn ? photoUri : existingData.punchOutPhotoUri,
          location: isPunchIn ? locationCoords : existingData.location,
          punchOutLocation: !isPunchIn ? locationCoords : existingData.punchOutLocation,
          totalHours: totalHours,
          locationName: isPunchIn ? locationNameFromCamera : existingData.locationName,
  punchOutLocationName: !isPunchIn ? locationNameFromCamera : existingData.punchOutLocationName,
          // locationName: isPunchIn ? await getLocationName(locationCoords) : existingData.locationName,
          // punchOutLocationName: !isPunchIn ? await getLocationName(locationCoords) : existingData.punchOutLocationName,
          lastUpdated: Timestamp.fromDate(currentTime)
        });
      }
  
      if (isPunchIn) {
        setPunchInTime(format(currentTime, 'hh:mm a'));
        setIsPunchedIn(true);
        setTodayRecord({
          date: dateStr,
          day: dayStr,
          month: monthStr,
          year: yearStr,
          punchIn: newPunchIn,
          punchOut: newPunchOut,
          status: newStatus,
          userId,
          timestamp: currentTime,
          photoUri: photoUri,
          punchOutPhotoUri: '',
          location: locationCoords,
          punchOutLocation: undefined,
          designation: userDetails.designation || '',
          employeeName: userDetails.employeeName || '',
          phoneNumber: userDetails.phoneNumber || '',
          email: userDetails.email || '',
          totalHours: totalHours,
          workMode: 'Office',
          locationName: await getLocationName(locationCoords),
          punchOutLocationName: '',
          lastUpdated: currentTime
        });
      } else {
        setPunchOutTime(format(currentTime, 'hh:mm a'));
        setIsPunchedIn(false);
        setTodayRecord({
          ...todayRecord,
          punchOut: newPunchOut,
          status: newStatus,
          punchOutPhotoUri: photoUri,
          punchOutLocation: locationCoords,
          totalHours: totalHours,
          punchOutLocationName: await getLocationName(locationCoords),
          lastUpdated: currentTime
        } as AttendanceRecord);
      }
  
      fetchAttendanceHistory();
    } catch (error) {
      console.error('Error saving attendance:', error);
      Alert.alert('Error', 'Failed to save attendance');
    }
  };

  const getLocationName = async (coords: { latitude: number; longitude: number }): Promise<string> => {
  try {
    const response = await fetch(
      `https://maps.googleapis.com/maps/api/geocode/json?latlng=${coords.latitude},${coords.longitude}&key=AIzaSyB1b5wiV2CnRX0iwhq0D7RSI9XTDfOXgD0`
    );
    const data = await response.json();

    if (data.status === 'OK' && data.results && data.results.length > 0) {
      return data.results[0].formatted_address;
    } else {
      console.warn('Geocoding API response error:', data.status, data.error_message);
      return 'Unknown Location';
    }
  } catch (error) {
    console.error('Error fetching location name:', error);
    return 'Unknown Location';
  }
};

  const handlePunch = async () => {
    if (isPunchButtonDisabled) {
      Alert.alert(
        "Punch Disabled",
        "You've already completed today's attendance. Punch will be available at 4 AM tomorrow."
      );
      return;
    }

    const enabled = await Location.hasServicesEnabledAsync();
    if (!enabled) {
      openLocationSettings();
      return;
    }

    const { status } = await Location.requestForegroundPermissionsAsync();
    if (status !== 'granted') {
      openLocationSettings();
      return;
    }
    
    navigation.navigate('BDMCameraScreen', {
      type: isPunchedIn ? 'out' : 'in'
    });
  };

  const openMapsApp = () => {
    if (location) {
      const url = Platform.select({
        ios: `maps:?q=My+Location&ll=${location.coords.latitude},${location.coords.longitude}`,
        android: `geo:${location.coords.latitude},${location.coords.longitude}?q=${location.coords.latitude},${location.coords.longitude}(My+Location)`
      });
      
      if (url) {
        Linking.openURL(url).catch(err => {
          console.error('Error opening maps app:', err);
          Alert.alert('Error', 'Could not open maps application');
        });
      }
    }
  };

  const getStatusCircleColor = (status: string) => {
    switch (status) {
      case 'Present':
        return '#4CAF50';
      case 'Half Day':
        return '#FFC107';
      case 'On Leave':
        return '#FF5252';
      case 'active':
        return '#FF8447';
      default:
        return 'white';
    }
  };

  const getStatusBorderColor = (status: string) => {
    switch (status) {
      case 'Present':
      case 'Half Day':
      case 'On Leave':
      case 'active':
        return 'transparent';
      default:
        return '#DDD';
    }
  };

  const getStatusIcon = (status: string) => {
    switch (status) {
      case 'Present':
        return <MaterialIcons name="check" size={20} color="#FFF" />;
      case 'Half Day':
        return <MaterialIcons name="remove" size={20} color="#FFF" />;
      case 'On Leave':
        return <MaterialIcons name="close" size={20} color="#FFF" />;
      default:
        return null;
    }
  };

  const handleMapReady = () => {
    setIsMapLoading(false);
<<<<<<< HEAD
  };

  const cacheMapTiles = async (region: any) => {
    try {
      const tiles = {
        region,
        timestamp: new Date().getTime(),
      };
      await AsyncStorage.setItem(MAP_CACHE_KEY, JSON.stringify(tiles));
      setCachedTiles(tiles);
    } catch (error) {
      console.error('Error caching map tiles:', error);
    }
  };

=======
  };

  const cacheMapTiles = async (region: any) => {
    try {
      const tiles = {
        region,
        timestamp: new Date().getTime(),
      };
      await AsyncStorage.setItem(MAP_CACHE_KEY, JSON.stringify(tiles));
      setCachedTiles(tiles);
    } catch (error) {
      console.error('Error caching map tiles:', error);
    }
  };

>>>>>>> b88b9fda
  useEffect(() => {
    const loadCachedTiles = async () => {
      try {
        const cached = await AsyncStorage.getItem(MAP_CACHE_KEY);
        if (cached) {
          const tiles = JSON.parse(cached);
          // Only use cache if it's less than 24 hours old
          if (new Date().getTime() - tiles.timestamp < 24 * 60 * 60 * 1000) {
            setMapRegion(tiles.region);
            setCachedTiles(tiles);
          }
        }
      } catch (error) {
        console.error('Error loading cached tiles:', error);
      }
    };

    loadCachedTiles();
  }, []);

  useEffect(() => {
    let isMounted = true;
    
    const startLocationFetch = async () => {
      if (isMounted) {
        setIsLocationLoading(true);
        try {
          const location = await fetchLocation();
          if (location && isMounted) {
            const newRegion = {
              latitude: location.coords.latitude,
              longitude: location.coords.longitude,
              latitudeDelta: 0.0922,
              longitudeDelta: 0.0421,
            };
            setMapRegion(newRegion);
            cacheMapTiles(newRegion);
          }
        } catch (error) {
          console.error('Error fetching location:', error);
        } finally {
          if (isMounted) {
            setIsLocationLoading(false);
          }
        }
      }
    };

    startLocationFetch();

    return () => {
      isMounted = false;
    };
  }, []);

  const renderMap = () => (
    <View style={styles.mapContainer}>
      <MapView
        style={styles.map}
        region={mapRegion}
        onRegionChangeComplete={cacheMapTiles}
        onMapReady={handleMapReady}
        liteMode={true}
        showsUserLocation={true}
        showsMyLocationButton={true}
        showsCompass={true}
        showsScale={true}
        showsBuildings={false}
        showsTraffic={false}
        showsIndoors={false}
        showsPointsOfInterest={false}
        rotateEnabled={true}
        pitchEnabled={true}
        toolbarEnabled={true}
        moveOnMarkerPress={true}
        loadingEnabled={true}
        loadingIndicatorColor="#FF8447"
        loadingBackgroundColor="#FFFFFF"
        zoomEnabled={true}
        zoomControlEnabled={true}
        followsUserLocation={true}
      >
        {location && (
          <Marker
            coordinate={{
              latitude: location.coords.latitude,
              longitude: location.coords.longitude,
            }}
            title="Your Location"
            description={locationAddress || 'Current Location'}
          >
            <View style={styles.markerContainer}>
              <MaterialIcons name="location-pin" size={36} color="#E53935" />
            </View>
          </Marker>
        )}
<<<<<<< HEAD
=======
        {isTracking && tripPath.length > 1 && (
          <Polyline
            coordinates={tripPath}
            strokeColor="#007AFF"
            strokeWidth={6}
          />
        )}
>>>>>>> b88b9fda
      </MapView>
      {isMapLoading && (
        <View style={styles.mapLoadingOverlay}>
          <ActivityIndicator size="large" color="#FF8447" />
          <Text style={styles.mapLoadingText}>Loading Map...</Text>
        </View>
      )}
    </View>
  );

  const getStatusStyle = (status: string) => {
    switch (status) {
      case 'Present':
        return styles.presentStatus;
      case 'Half Day':
        return styles.halfDayStatus;
      case 'On Leave':
        return styles.leaveStatus;
      default:
        return styles.presentStatus;
    }
  };

  const getStatusTextStyle = (status: string) => {
    switch (status) {
      case 'Present':
        return styles.presentText;
      case 'Half Day':
        return styles.halfDayText;
      case 'On Leave':
        return styles.leaveText;
      default:
        return styles.presentText;
    }
  };

  const handleSummaryItemPress = (status: 'Present' | 'Half Day' | 'On Leave') => {
    if (activeFilter === status) {
      setActiveFilter(null);
    } else {
      setActiveFilter(status);
    }
  };

  const getSummaryItemStyle = (status: 'Present' | 'Half Day' | 'On Leave') => {
    return [
      styles.summaryItem,
      activeFilter && activeFilter !== status ? styles.summaryItemBlurred : null,
      activeFilter === status ? styles.summaryItemActive : null
    ];
  };

  const renderPunchCard = () => (
    <View style={styles.punchCard}>
      <View style={styles.punchInfo}>
        <Text style={styles.punchLabel}>Take Attendance</Text>
        <TouchableOpacity
          style={[
            styles.punchButton, 
            isPunchedIn && styles.punchOutButton,
            isPunchButtonDisabled && styles.punchButtonDisabled
          ]}
          onPress={handlePunch}
          disabled={isPunchButtonDisabled}
        >
          <Text style={[
            styles.punchButtonText,
            isPunchButtonDisabled && styles.punchButtonTextDisabled
          ]}>
            {isPunchedIn ? 'Punch Out' : 'Punch In'}
          </Text>
        </TouchableOpacity>
      </View>
      <View style={styles.timeInfo}>
        <View style={styles.timeColumn}>
          <Text style={styles.timeLabel}>Punch In</Text>
          <Text style={styles.timeValue}>{punchInTime || '-----'}</Text>
        </View>
        <View style={styles.timeColumn}>
          <Text style={styles.timeLabel}>Punch Out</Text>
          <Text style={[
            styles.timeValue,
            isAutoPunchOut && styles.autoPunchOutTime
          ]}>
            {punchOutTime || '-----'}
          </Text>
        </View>
      </View>
      {isAutoPunchOut && (
        <View style={styles.autoPunchOutContainer}>
          <MaterialIcons name="info-outline" size={16} color="#FF5252" />
          <Text style={styles.autoPunchOutText}>{autoPunchOutMessage}</Text>
        </View>
      )}
      {isPunchButtonDisabled && !isAutoPunchOut && (
        <Text style={styles.nextPunchInfo}>
          Next punch available at 4:00 AM tomorrow
        </Text>
      )}
    </View>
  );

  const renderHistoryCard = (record: AttendanceRecord, index: number) => {
    const isAutoPunchOutRecord = record.punchOut === '23:59' && !record.punchOutPhotoUri;
    
    return (
      <View key={index} style={styles.historyCard}>
        <View style={styles.dateColumn}>
          <Text style={styles.dateNumber}>{record.date}</Text>
          <Text style={styles.dateDay}>{record.day}</Text>
        </View>
        <View style={styles.punchDetails}>
          <View style={styles.punchTimeContainer}>
            <Text style={styles.punchTime}>
              {record.punchIn ? format(new Date(`2000-01-01T${record.punchIn}`), 'hh:mm a') : '-----'}
            </Text>
            <Text style={styles.punchType}>Punch In</Text>
          </View>
          <View style={styles.punchTimeContainer}>
            <Text style={[
              styles.punchTime,
              isAutoPunchOutRecord && styles.autoPunchOutTime
            ]}>
              {record.punchOut ? format(new Date(`2000-01-01T${record.punchOut}`), 'hh:mm a') : '-----'}
            </Text>
            <Text style={styles.punchType}>Punch Out</Text>
          </View>
          {record.totalHours > 0 && (
            <Text style={styles.totalHours}>
              Total Hours: {record.totalHours.toFixed(1)}h
            </Text>
          )}
          {isAutoPunchOutRecord && (
            <Text style={styles.autoPunchOutIndicator}>
              Auto punch-out at 23:59
            </Text>
          )}
        </View>
        <View style={[styles.statusBadge, getStatusStyle(record.status)]}>
          <Text style={[styles.statusText, getStatusTextStyle(record.status)]}>
            {record.status}
          </Text>
        </View>
      </View>
    );
  };

  const handleAutoPunchOut = async () => {
    try {
      const userId = auth.currentUser?.uid;
      if (!userId) {
        console.error('User not authenticated');
        return;
      }

      const role = await getUserRole();
      if (!role) {
        console.error('User role not found');
        return;
      }

      const currentTime = new Date();
      const dateStr = format(currentTime, 'dd');
      const roleCollection = `${role}_monthly_attendance`;
      const attendanceRef = collection(db, roleCollection);
      const todayQuery = query(
        attendanceRef,
        where('date', '==', dateStr),
        where('userId', '==', userId)
      );

      const querySnapshot = await getDocs(todayQuery);
      if (!querySnapshot.empty) {
        const docRef = querySnapshot.docs[0].ref;
        const existingData = querySnapshot.docs[0].data();

        if (existingData.punchIn && !existingData.punchOut) {
          const totalHours = calculateTotalHours(existingData.punchIn, '23:59');
          const newStatus = calculateStatus(existingData.punchIn, '23:59');

          await updateDoc(docRef, {
            punchOut: '23:59',
            status: newStatus,
            totalHours: totalHours,
            lastUpdated: Timestamp.fromDate(currentTime)
          });

          setPunchOutTime(format(new Date(`2000-01-01T23:59`), 'hh:mm a'));
          setIsPunchedIn(false);
          setIsAutoPunchOut(true);
          setAutoPunchOutMessage(`Your attendance was automatically marked as ${newStatus} with a punch-out at 23:59`);
          fetchAttendanceHistory();
        }
      }
    } catch (error) {
      console.error('Error during auto punch-out:', error);
    }
  };

  const getUserRole = async (): Promise<string | null> => {
    const userId = auth.currentUser?.uid;
    if (!userId) return null;

    const userDoc = await getDoc(doc(db, "users", userId));
    return userDoc.exists() ? userDoc.data().role : null;
  };

  const calculateStatus = (punchIn: string, punchOut: string): AttendanceStatus => {
    if (!punchIn) return "On Leave";
    if (punchIn && !punchOut) return "Present";

    const durationHours = calculateTotalHours(punchIn, punchOut);

    if (durationHours < 4) {
      return "On Leave";
    } else if (durationHours >= 4 && durationHours < 8) {
      return "Half Day";
    } else {
      return "Present";
    }
  };

  const fetchLocation = async (useHighAccuracy = false) => {
    try {
      const options: Location.LocationOptions = {
        accuracy: useHighAccuracy ? Location.Accuracy.Highest : Location.Accuracy.Balanced,
        timeInterval: 5000,
        distanceInterval: 10,
      };

      const location = await Location.getCurrentPositionAsync(options);
      setLocation(location);
      
      // Get address from coordinates
      const geocode = await Location.reverseGeocodeAsync({
        latitude: location.coords.latitude,
        longitude: location.coords.longitude
      });
      
      if (geocode.length > 0) {
        const address = geocode[0];
        const addressString = [
          address.name,
          address.street,
          address.district,
          address.city,
          address.region,
          address.postalCode,
          address.country
        ]
          .filter(Boolean)
          .join(', ');
        
        setLocationAddress(addressString);
      }
      
      return location;
    } catch (error) {
      console.error('Error getting location:', error);
      // If low accuracy fails, try high accuracy
      if (!useHighAccuracy) {
        return fetchLocation(true);
      }
      return null;
    }
  };

<<<<<<< HEAD
=======
  useEffect(() => {
    if (todayRecord && todayRecord.punchIn && todayRecord.punchOut) {
      const hours = calculateTotalHours(todayRecord.punchIn, todayRecord.punchOut);
      setFormattedWorkHours(formatWorkHours(hours));

      if (todayRecord.location && todayRecord.punchOutLocation) {
        const distance = calculateDistance(
          todayRecord.location.latitude,
          todayRecord.location.longitude,
          todayRecord.punchOutLocation.latitude,
          todayRecord.punchOutLocation.longitude
        );
        setTotalDistance(distance);
      }
    } else {
      setTotalDistance(0);
      setFormattedWorkHours('0hr 0min');
    }
  }, [todayRecord]);

  const calculateDistance = (lat1: number, lon1: number, lat2: number, lon2: number) => {
    if (!lat1 || !lon1 || !lat2 || !lon2) return 0;
    const R = 6371; // Radius of the Earth in kilometers
    const dLat = (lat2 - lat1) * Math.PI / 180;
    const dLon = (lon2 - lon1) * Math.PI / 180;
    const a =
      Math.sin(dLat / 2) * Math.sin(dLat / 2) +
      Math.cos(lat1 * Math.PI / 180) * Math.cos(lat2 * Math.PI / 180) *
      Math.sin(dLon / 2) * Math.sin(dLon / 2);
    const c = 2 * Math.atan2(Math.sqrt(a), Math.sqrt(1 - a));
    const distance = R * c;
    return distance; // in km
  };

  const formatWorkHours = (totalHours: number): string => {
    if (totalHours <= 0) {
      return '0hr 0min';
    }
    const hours = Math.floor(totalHours);
    const minutes = Math.round((totalHours - hours) * 60);
    
    return `${hours}hr ${minutes}min`;
  };

  const formatElapsedTime = (seconds: number): string => {
    const h = Math.floor(seconds / 3600);
    const m = Math.floor((seconds % 3600) / 60);
    const s = Math.floor(seconds % 60);
    return [
      h > 0 ? `${h}h` : '',
      m > 0 ? `${m}m` : '',
      `${s}s`,
    ].filter(Boolean).join(' ');
  };

  useEffect(() => {
    if (isTracking) {
      startTracking();
    } else {
      stopTracking();
    }

    return () => {
      stopTracking();
    };
  }, [isTracking]);

  const startTracking = async () => {
    const { status } = await Location.requestForegroundPermissionsAsync();
    if (status !== 'granted') {
      Alert.alert('Permission denied', 'Location permission is required for tracking.');
      setIsTracking(false);
      return;
    }

    setTripPath([]);
    setTripDistance(0);
    setElapsedTime(0);
    setTripStartTime(new Date());

    showTripStartedNotification();

    const interval = setInterval(() => {
      setElapsedTime(prevTime => prevTime + 1);
    }, 1000);
    setTimerInterval(interval);

    const subscription = await Location.watchPositionAsync(
      {
        accuracy: Location.Accuracy.BestForNavigation,
        timeInterval: 1000,
        distanceInterval: 10,
      },
      (location) => {
        setTripPath((prevPath) => {
          const newPath = [...prevPath, location.coords];
          if (newPath.length > 1) {
            const lastPoint = newPath[newPath.length - 2];
            const newPoint = newPath[newPath.length - 1];
            const newDistance = calculateDistance(
              lastPoint.latitude,
              lastPoint.longitude,
              newPoint.latitude,
              newPoint.longitude
            );
            setTripDistance((prevDistance) => prevDistance + newDistance);
          }
          return newPath;
        });
      }
    );
    setLocationSubscription(subscription);
  };

  const stopTracking = async () => {
    if (locationSubscription) {
      locationSubscription.remove();
      setLocationSubscription(null);
    }
    if (timerInterval) {
      clearInterval(timerInterval);
      setTimerInterval(null);
    }
  
    hideTripStartedNotification();

    if (tripPath.length > 0) {
      const rideData = {
        userId: auth.currentUser?.uid,
        submittedBy: userDetails.employeeName,
        startTime: tripStartTime,
        stopTime: new Date(),
        startLocation: tripPath[0],
        stopLocation: tripPath[tripPath.length - 1],
        path: tripPath,
        distance: tripDistance,
        duration: elapsedTime,
        createdAt: serverTimestamp(),
      };
  
      try {
        await addDoc(collection(db, "user_rides"), rideData);
        showSuccessAnimation();
      } catch (error) {
        console.error("Error saving ride data:", error);
        Alert.alert("Error", "Could not save your ride data. Please try again.");
      }
    }
  };

  const showSuccessAnimation = () => {
    setIsSaveSuccessModalVisible(true);
    Animated.timing(scaleAnim, {
      toValue: 1,
      duration: 300,
      useNativeDriver: true,
    }).start();

    setTimeout(() => {
      Animated.timing(scaleAnim, {
        toValue: 0,
        duration: 300,
        useNativeDriver: true,
      }).start(() => {
        setIsSaveSuccessModalVisible(false);
      });
    }, 2000);
  };

  const handleToggleTracking = () => {
    setIsTracking(!isTracking);
  };

>>>>>>> b88b9fda
  return (
    <AppGradient>
      <BDMMainLayout 
        title="Attendance"
        showBackButton
        showDrawer={true}
      >
        <ScrollView style={styles.scrollView}>
<<<<<<< HEAD
          {renderMap()}
=======
          <View style={styles.mapInfoCard}>
            {renderMap()}
            <View style={styles.travelInfoContainer}>
              <TouchableOpacity style={styles.travelInfoItem} onPress={handleToggleTracking}>
                <MaterialCommunityIcons name={isTracking ? "stop-circle-outline" : "bike-fast"} size={24} color="#007AFF" />
                <Text style={styles.travelInfoText}>{isTracking ? `${tripDistance.toFixed(1)} km` : `${totalDistance.toFixed(1)} km`}</Text>
              </TouchableOpacity>
              <View style={styles.travelInfoItem}>
                <MaterialIcons name="access-time" size={24} color="#007AFF" />
                <Text style={styles.travelInfoText}>{isTracking ? formatElapsedTime(elapsedTime) : formattedWorkHours}</Text>
              </View>
            </View>
          </View>
>>>>>>> b88b9fda

          {renderPunchCard()}

          <View style={styles.weekCard}>
            <Text style={styles.dateText}>{format(currentDate, 'dd MMMM (EEEE)')}</Text>
            <View style={styles.weekDays}>
              {weekDaysStatus.map((day, index) => (
                <View key={index} style={styles.dayContainer}>
                  <View 
                    style={[
                      styles.dayCircle,
                      { 
                        backgroundColor: getStatusCircleColor(day.status),
                        borderColor: getStatusBorderColor(day.status)
                      }
                    ]}
                  >
                    {getStatusIcon(day.status)}
                  </View>
                  <Text style={styles.weekDayText}>{day.day}</Text>
                  {day.date && <Text style={styles.weekDateText}>{day.date}</Text>}
                </View>
              ))}
            </View>
          </View>

          <ScrollView 
            horizontal 
            showsHorizontalScrollIndicator={false}
            style={styles.monthScrollView}
          >
            {monthsList.map((month, index) => (
              <TouchableOpacity
                key={index}
                style={[
                  styles.monthButton,
                  format(selectedMonth, 'MM-yyyy') === format(month, 'MM-yyyy') && styles.selectedMonthButton
                ]}
                onPress={() => handleMonthSelect(month)}
              >
                <Text style={[
                  styles.monthButtonText,
                  format(selectedMonth, 'MM-yyyy') === format(month, 'MM-yyyy') && styles.selectedMonthButtonText
                ]}>
                  {format(month, 'MMM yyyy')}
                </Text>
              </TouchableOpacity>
            ))}
          </ScrollView>

          <View style={styles.summaryContainer}>
            <TouchableOpacity 
              style={getSummaryItemStyle('Present')}
              onPress={() => handleSummaryItemPress('Present')}
            >
              <Text style={styles.summaryStatusPresent}>Present</Text>
              <Text style={styles.summaryCount}>{statusCounts.Present} days</Text>
            </TouchableOpacity>
            <TouchableOpacity 
              style={getSummaryItemStyle('Half Day')}
              onPress={() => handleSummaryItemPress('Half Day')}
            >
              <Text style={styles.summaryStatusHalfDay}>Half Day</Text>
              <Text style={styles.summaryCount}>{statusCounts["Half Day"]} days</Text>
            </TouchableOpacity>
            <TouchableOpacity 
              style={getSummaryItemStyle('On Leave')}
              onPress={() => handleSummaryItemPress('On Leave')}
            >
              <Text style={styles.summaryStatusAbsent}>Absent</Text>
              <Text style={styles.summaryCount}>{statusCounts["On Leave"]} days</Text>
            </TouchableOpacity>
          </View>

          <View style={styles.historySection}>
            <View style={styles.historyHeader}>
              <Text style={styles.sectionTitle}>Attendance History</Text>
              {activeFilter && (
                <TouchableOpacity
                  style={styles.clearFilterButton}
                  onPress={() => setActiveFilter(null)}
                >
                  <Text style={styles.clearFilterText}>Clear Filter</Text>
                  <MaterialIcons name="clear" size={16} color="#FF8447" />
                </TouchableOpacity>
              )}
            </View>
            
            {filteredHistory.length === 0 ? (
              <View style={styles.emptyHistoryContainer}>
                <MaterialIcons name="event-busy" size={48} color="#999" />
                <Text style={styles.emptyHistoryText}>
                  {activeFilter 
                    ? `No ${activeFilter} records found` 
                    : "No attendance records found"}
                </Text>
                <Text style={styles.emptyHistorySubText}>
                  {activeFilter 
                    ? "Try selecting a different filter" 
                    : "Your attendance history will appear here"}
                </Text>
              </View>
            ) : (
              filteredHistory.map((record, index) => renderHistoryCard(record, index))
            )}
          </View>
        </ScrollView>
        <Modal
          transparent
          visible={isSaveSuccessModalVisible}
          animationType="fade"
        >
          <View style={styles.modalContainer}>
            <Animated.View style={[styles.modalContent, { transform: [{ scale: scaleAnim }] }]}>
              <MaterialIcons name="check-circle" size={80} color="#4CAF50" />
              <Text style={styles.modalText}>Trip Saved Successfully!</Text>
            </Animated.View>
          </View>
        </Modal>
      </BDMMainLayout>
    </AppGradient>
  );
};

const styles = StyleSheet.create({
  scrollView: {
    flex: 1,
    backgroundColor: '#FFF8F0',
  },
  mapInfoCard: {
    backgroundColor: 'white',
    borderRadius: 12,
    marginHorizontal: 16,
    marginVertical: 10,
    shadowColor: '#000',
    shadowOffset: { width: 0, height: 2 },
    shadowOpacity: 0.1,
    shadowRadius: 4,
    elevation: 3,
  },
  travelInfoContainer: {
    flexDirection: 'row',
    justifyContent: 'space-around',
    alignItems: 'center',
    paddingVertical: 12,
    borderBottomLeftRadius: 12,
    borderBottomRightRadius: 12,
    backgroundColor: '#F7F9FC',
    paddingHorizontal: 16,
  },
  travelInfoItem: {
    flexDirection: 'row',
    alignItems: 'center',
  },
  travelInfoText: {
    marginLeft: 8,
    fontSize: 16,
    fontFamily: 'LexendDeca_500Medium',
    color: '#333',
  },
  mapContainer: {
    height: 200,
<<<<<<< HEAD
    marginVertical: 10,
    borderRadius: 12,
=======
    borderTopLeftRadius: 12,
    borderTopRightRadius: 12,
>>>>>>> b88b9fda
    overflow: 'hidden',
    position: 'relative',
  },
  map: {
    ...StyleSheet.absoluteFillObject,
  },
  mapLoadingOverlay: {
    ...StyleSheet.absoluteFillObject,
    backgroundColor: 'rgba(255, 255, 255, 0.8)',
    justifyContent: 'center',
    alignItems: 'center',
  },
  mapLoadingText: {
    marginTop: 10,
    color: '#FF8447',
    fontSize: 16,
    fontFamily: 'LexendDeca_500Medium',
  },
  punchCard: {
    backgroundColor: 'white',
    borderRadius: 12,
    padding: 16,
    margin: 16,
    marginTop: 0,
    marginBottom: 12,
    shadowColor: '#000',
    shadowOffset: { width: 0, height: 1 },
    shadowOpacity: 0.1,
    shadowRadius: 2,
    elevation: 2,
  },
  punchInfo: {
    flexDirection: 'row',
    justifyContent: 'space-between',
    alignItems: 'center',
    marginBottom: 16,
  },
  punchLabel: {
    fontSize: 16,
    fontFamily: 'LexendDeca_500Medium',
    color: '#333',
  },
  punchButton: {
    backgroundColor: '#4CAF50',
    paddingHorizontal: 20,
    paddingVertical: 8,
    borderRadius: 8,
  },
  punchOutButton: {
    backgroundColor: '#FF4444',
  },
  punchButtonText: {
    color: 'white',
    fontFamily: 'LexendDeca_500Medium',
  },
  timeInfo: {
    flexDirection: 'row',
    justifyContent: 'space-around',
  },
  timeColumn: {
    alignItems: 'center',
  },
  timeLabel: {
    fontSize: 14,
    color: '#666',
    fontFamily: 'LexendDeca_400Regular',
  },
  timeValue: {
    fontSize: 16,
    color: '#333',
    fontFamily: 'LexendDeca_500Medium',
    marginTop: 4,
  },
  weekCard: {
    backgroundColor: 'white',
    borderRadius: 12,
    padding: 16,
    margin: 16,
    marginTop: 0,
    marginBottom: 12,
    shadowColor: '#000',
    shadowOffset: { width: 0, height: 1 },
    shadowOpacity: 0.1,
    shadowRadius: 2,
    elevation: 2,
  },
  dateText: {
    fontSize: 18,
    color: '#333',
    fontFamily: 'LexendDeca_500Medium',
    marginBottom: 16,
    textAlign: 'center',
  },
  weekDays: {
    flexDirection: 'row',
    justifyContent: 'space-between',
    paddingHorizontal: 8,
  },
  dayContainer: {
    alignItems: 'center',
    width: 45,
  },
  dayCircle: {
    width: 36,
    height: 36,
    borderRadius: 18,
    justifyContent: 'center',
    alignItems: 'center',
    marginBottom: 4,
    borderWidth: 1,
    borderColor: '#DDD',
  },
  weekDayText: {
    fontSize: 14,
    color: '#666',
    fontFamily: 'LexendDeca_500Medium',
    marginTop: 2,
  },
  weekDateText: {
    fontSize: 12,
    color: '#999',
    fontFamily: 'LexendDeca_400Regular',
  },
  summaryContainer: {
    flexDirection: 'row',
    justifyContent: 'space-around',
    marginHorizontal: 16,
    marginBottom: 16,
  },
  summaryItem: {
    flex: 1,
    backgroundColor: 'white',
    borderRadius: 12,
    padding: 12,
    marginHorizontal: 4,
    alignItems: 'center',
    shadowColor: '#000',
    shadowOffset: { width: 0, height: 1 },
    shadowOpacity: 0.1,
    shadowRadius: 2,
    elevation: 2,
  },
  summaryStatusPresent: {
    fontSize: 16,
    fontFamily: 'LexendDeca_500Medium',
    color: '#4CAF50',
    marginBottom: 4,
  },
  summaryStatusHalfDay: {
    fontSize: 16,
    fontFamily: 'LexendDeca_500Medium',
    color: '#FFC107',
    marginBottom: 4,
  },
  summaryStatusAbsent: {
    fontSize: 16,
    fontFamily: 'LexendDeca_500Medium',
    color: '#FF5252',
    marginBottom: 4,
  },
  summaryCount: {
    fontSize: 14,
    fontFamily: 'LexendDeca_400Regular',
    color: '#666',
  },
  historyCard: {
    backgroundColor: 'white',
    borderRadius: 12,
    padding: 16,
    marginHorizontal: 16,
    marginBottom: 8,
    flexDirection: 'row',
    alignItems: 'center',
    shadowColor: '#000',
    shadowOffset: { width: 0, height: 1 },
    shadowOpacity: 0.1,
    shadowRadius: 2,
    elevation: 2,
  },
  dateColumn: {
    alignItems: 'center',
    width: 40,
    marginRight: 12,
  },
  dateNumber: {
    fontSize: 18,
    fontFamily: 'LexendDeca_600SemiBold',
    color: '#333',
  },
  dateDay: {
    fontSize: 12,
    color: '#666',
    fontFamily: 'LexendDeca_400Regular',
  },
  punchDetails: {
    flex: 1,
    flexDirection: 'column',
    marginRight: 8,
  },
  punchTimeContainer: {
    flexDirection: 'row',
    justifyContent: 'space-between',
    marginBottom: 4,
  },
  punchTime: {
    fontSize: 14,
    color: '#333',
    fontFamily: 'LexendDeca_500Medium',
  },
  punchType: {
    fontSize: 12,
    color: '#666',
    fontFamily: 'LexendDeca_400Regular',
  },
  statusBadge: {
    paddingHorizontal: 12,
    paddingVertical: 6,
    borderRadius: 12,
    justifyContent: 'center',
    alignItems: 'center',
    minWidth: 80,
  },
  presentStatus: {
    backgroundColor: '#E8F5E9',
  },
  halfDayStatus: {
    backgroundColor: '#FFF3E0',
  },
  leaveStatus: {
    backgroundColor: '#FFEBEE',
  },
  presentText: {
    color: '#4CAF50',
    fontSize: 12,
    fontFamily: 'LexendDeca_500Medium',
  },
  halfDayText: {
    color: '#FFC107',
    fontSize: 12,
    fontFamily: 'LexendDeca_500Medium',
  },
  leaveText: {
    color: '#FF5252',
    fontSize: 12,
    fontFamily: 'LexendDeca_500Medium',
  },
  statusText: {
    fontSize: 12,
    fontFamily: 'LexendDeca_500Medium',
  },
  markerContainer: {
    alignItems: 'center',
    justifyContent: 'center',
  },
  emptyHistoryContainer: {
    alignItems: 'center',
    justifyContent: 'center',
    padding: 40,
    backgroundColor: '#fff',
    borderRadius: 12,
    margin: 16,
    shadowColor: '#000',
    shadowOffset: {
      width: 0,
      height: 2,
    },
    shadowOpacity: 0.1,
    shadowRadius: 3.84,
    elevation: 3,
  },
  emptyHistoryText: {
    fontSize: 16,
    color: '#666',
    fontFamily: 'LexendDeca_500Medium',
    marginTop: 16,
  },
  emptyHistorySubText: {
    fontSize: 14,
    color: '#999',
    fontFamily: 'LexendDeca_400Regular',
    marginTop: 8,
  },
  sectionTitle: {
    fontSize: 18,
    color: '#333',
    fontFamily: 'LexendDeca_600SemiBold',
    marginHorizontal: 16,
    marginVertical: 8,
  },
  historySection: {
    marginTop: 16,
  },
  historyHeader: {
    flexDirection: 'row',
    justifyContent: 'space-between',
    alignItems: 'center',
    marginHorizontal: 16,
    marginVertical: 8,
  },
  clearFilterButton: {
    flexDirection: 'row',
    alignItems: 'center',
    backgroundColor: '#FFF5E6',
    paddingHorizontal: 10,
    paddingVertical: 4,
    borderRadius: 16,
  },
  clearFilterText: {
    fontSize: 12,
    fontFamily: 'LexendDeca_400Regular',
    color: '#FF8447',
    marginRight: 4,
  },
  chartCard: {
    backgroundColor: 'white',
    borderRadius: 12,
    padding: 16,
    margin: 16,
    marginTop: 0,
    marginBottom: 12,
    shadowColor: '#000',
    shadowOffset: { width: 0, height: 1 },
    shadowOpacity: 0.1,
    shadowRadius: 2,
    elevation: 2,
  },
  chartTitle: {
    fontSize: 16,
    fontFamily: 'LexendDeca_500Medium',
    color: '#333',
    marginBottom: 12,
    textAlign: 'center',
  },
  monthScrollView: {
    marginHorizontal: 16,
    marginBottom: 12,
  },
  monthButton: {
    paddingHorizontal: 16,
    paddingVertical: 8,
    borderRadius: 20,
    backgroundColor: '#F5F5F5',
    marginRight: 8,
  },
  selectedMonthButton: {
    backgroundColor: '#FF8447',
  },
  monthButtonText: {
    fontSize: 14,
    fontFamily: 'LexendDeca_400Regular',
    color: '#666',
  },
  selectedMonthButtonText: {
    color: 'white',
  },
  totalHours: {
    fontSize: 12,
    color: '#666',
    fontFamily: 'LexendDeca_400Regular',
    marginTop: 4,
  },
  workMode: {
    fontSize: 12,
    color: '#666',
    fontFamily: 'LexendDeca_400Regular',
    marginTop: 2,
  },
  locationText: {
    fontSize: 12,
    color: '#666',
    fontFamily: 'LexendDeca_400Regular',
    marginTop: 2,
    maxWidth: 200,
  },
  lastUpdated: {
    fontSize: 11,
    color: '#999',
    fontFamily: 'LexendDeca_400Regular',
    marginTop: 4,
    fontStyle: 'italic',
  },
  autoPunchOutContainer: {
    flexDirection: 'row',
    alignItems: 'center',
    backgroundColor: '#FFEBEE',
    padding: 8,
    borderRadius: 8,
    marginTop: 8,
  },
  autoPunchOutText: {
    fontSize: 12,
    fontFamily: 'LexendDeca_400Regular',
    color: '#FF5252',
    marginLeft: 8,
    flex: 1,
  },
  autoPunchOutTime: {
    color: '#FF5252',
    fontStyle: 'italic',
  },
  autoPunchOutIndicator: {
    fontSize: 11,
    color: '#FF5252',
    fontFamily: 'LexendDeca_400Regular',
    fontStyle: 'italic',
    marginTop: 2,
  },
  punchButtonDisabled: {
    backgroundColor: '#CCCCCC',
    opacity: 0.7,
  },
  punchButtonTextDisabled: {
    color: '#666',
  },
  nextPunchInfo: {
    textAlign: 'center',
    fontSize: 12,
    fontFamily: 'LexendDeca_400Regular',
    color: '#666',
    marginTop: 8,
    fontStyle: 'italic',
  },
  summaryItemBlurred: {
    opacity: 0.5,
  },
  summaryItemActive: {
    borderWidth: 2,
    borderColor: '#FF8447',
    transform: [{ scale: 1.05 }],
  },
  modalContainer: {
    flex: 1,
    justifyContent: 'center',
    alignItems: 'center',
    backgroundColor: 'rgba(0, 0, 0, 0.5)',
  },
  modalContent: {
    width: 250,
    padding: 20,
    backgroundColor: 'white',
    borderRadius: 12,
    alignItems: 'center',
    shadowColor: '#000',
    shadowOffset: { width: 0, height: 2 },
    shadowOpacity: 0.25,
    shadowRadius: 4,
    elevation: 5,
  },
  modalText: {
    fontSize: 18,
    fontFamily: 'LexendDeca_500Medium',
    color: '#333',
    marginTop: 16,
    textAlign: 'center',
  },
});

export default BDMAttendanceScreen;<|MERGE_RESOLUTION|>--- conflicted
+++ resolved
@@ -127,8 +127,6 @@
   const [isAutoPunchOut, setIsAutoPunchOut] = useState(false);
   const [autoPunchOutMessage, setAutoPunchOutMessage] = useState<string>('');
   const [locationAddress, setLocationAddress] = useState<string | null>(null);
-<<<<<<< HEAD
-=======
   const [totalDistance, setTotalDistance] = useState(0);
   const [formattedWorkHours, setFormattedWorkHours] = useState('0hr 0min');
   const [isTracking, setIsTracking] = useState(false);
@@ -140,7 +138,6 @@
   const [tripStartTime, setTripStartTime] = useState<Date | null>(null);
   const [isSaveSuccessModalVisible, setIsSaveSuccessModalVisible] = useState(false);
   const scaleAnim = useRef(new Animated.Value(0)).current;
->>>>>>> b88b9fda
 
   const navigation = useNavigation<BDMAttendanceScreenNavigationProp>();
   const route = useRoute<BDMAttendanceScreenRouteProp>();
@@ -275,11 +272,7 @@
       const today = format(now, 'dd');
       const tomorrow = new Date(now);
       tomorrow.setDate(tomorrow.getDate() + 1);
-<<<<<<< HEAD
       tomorrow.setHours(4, 0, 0, 0); // Set to 4 AM tomorrow
-=======
-      tomorrow.setHours(8, 0, 0, 0); // Set to 8 AM tomorrow
->>>>>>> b88b9fda
 
       // Handle auto punch-out at midnight
       if (punchInTime && !punchOutTime) {
@@ -307,15 +300,9 @@
 
       // Handle punch-in restrictions
       if (!punchInTime) {
-<<<<<<< HEAD
         const punchInStartTime = '04:00'; // 4 AM
         const [startHour, startMinute] = punchInStartTime.split(':').map(Number);
         const punchInEndTime = '23:59'; // 11:59PM
-=======
-        const punchInStartTime = '07:00'; // 7 AM
-        const [startHour, startMinute] = punchInStartTime.split(':').map(Number);
-        const punchInEndTime = '23:59'; // 11:59 PM
->>>>>>> b88b9fda
         const [endHour, endMinute] = punchInEndTime.split(':').map(Number);
 
         const currentMinutes = currentHour * 60 + currentMinute;
@@ -335,7 +322,6 @@
           const hoursUntilStart = Math.floor(minutesUntilStart / 60);
           const remainingMinutes = minutesUntilStart % 60;
           
-<<<<<<< HEAD
          Alert.alert(
   'Punch In Not Available',
   `Punch in will be available at 4:00 AM. Please try again in ${hoursUntilStart} hours and ${remainingMinutes} minutes.`
@@ -347,17 +333,6 @@
   'Punch in is only available between 4:00 AM and 6:00 PM. Please try again tomorrow.'
 );
 
-=======
-          Alert.alert(
-            'Punch In Not Available',
-            `Punch in will be available at 8:00 AM. Please try again in ${hoursUntilStart} hours and ${remainingMinutes} minutes.`
-          );
-        } else if (isAfterEndTime) {
-          Alert.alert(
-            'Punch In Not Available',
-            'Punch in is only available between 8:00 AM and 6:00 PM. Please try again tomorrow.'
-          );
->>>>>>> b88b9fda
         }
       } else if (punchInTime && !punchOutTime) {
         // Enable punch out immediately after punch in
@@ -1044,7 +1019,6 @@
 
   const handleMapReady = () => {
     setIsMapLoading(false);
-<<<<<<< HEAD
   };
 
   const cacheMapTiles = async (region: any) => {
@@ -1060,23 +1034,6 @@
     }
   };
 
-=======
-  };
-
-  const cacheMapTiles = async (region: any) => {
-    try {
-      const tiles = {
-        region,
-        timestamp: new Date().getTime(),
-      };
-      await AsyncStorage.setItem(MAP_CACHE_KEY, JSON.stringify(tiles));
-      setCachedTiles(tiles);
-    } catch (error) {
-      console.error('Error caching map tiles:', error);
-    }
-  };
-
->>>>>>> b88b9fda
   useEffect(() => {
     const loadCachedTiles = async () => {
       try {
@@ -1173,8 +1130,6 @@
             </View>
           </Marker>
         )}
-<<<<<<< HEAD
-=======
         {isTracking && tripPath.length > 1 && (
           <Polyline
             coordinates={tripPath}
@@ -1182,7 +1137,6 @@
             strokeWidth={6}
           />
         )}
->>>>>>> b88b9fda
       </MapView>
       {isMapLoading && (
         <View style={styles.mapLoadingOverlay}>
@@ -1450,8 +1404,6 @@
     }
   };
 
-<<<<<<< HEAD
-=======
   useEffect(() => {
     if (todayRecord && todayRecord.punchIn && todayRecord.punchOut) {
       const hours = calculateTotalHours(todayRecord.punchIn, todayRecord.punchOut);
@@ -1625,7 +1577,6 @@
     setIsTracking(!isTracking);
   };
 
->>>>>>> b88b9fda
   return (
     <AppGradient>
       <BDMMainLayout 
@@ -1634,9 +1585,6 @@
         showDrawer={true}
       >
         <ScrollView style={styles.scrollView}>
-<<<<<<< HEAD
-          {renderMap()}
-=======
           <View style={styles.mapInfoCard}>
             {renderMap()}
             <View style={styles.travelInfoContainer}>
@@ -1650,7 +1598,6 @@
               </View>
             </View>
           </View>
->>>>>>> b88b9fda
 
           {renderPunchCard()}
 
@@ -1813,13 +1760,8 @@
   },
   mapContainer: {
     height: 200,
-<<<<<<< HEAD
-    marginVertical: 10,
-    borderRadius: 12,
-=======
     borderTopLeftRadius: 12,
     borderTopRightRadius: 12,
->>>>>>> b88b9fda
     overflow: 'hidden',
     position: 'relative',
   },
