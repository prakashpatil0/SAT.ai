import React, { useState, useEffect, useRef } from 'react';
import { View, Text, StyleSheet, TouchableOpacity, ScrollView, Linking, Platform, Alert, Image, ActivityIndicator, Share } from 'react-native';
import { MaterialIcons } from '@expo/vector-icons';
import * as Location from 'expo-location';
import MapView, { Marker, PROVIDER_GOOGLE } from 'react-native-maps';
import { useNavigation, useRoute, RouteProp } from '@react-navigation/native';
import { StackNavigationProp } from '@react-navigation/stack';
import PermissionsService from '@/app/services/PermissionsService';
import { DEFAULT_LOCATION, DEFAULT_MAP_DELTA, GOOGLE_MAPS_STYLE } from '@/app/utils/MapUtils';
import { format, startOfMonth, endOfMonth, parseISO } from 'date-fns';
import { collection, addDoc, getDocs, query, where, Timestamp, updateDoc, doc, setDoc, getDoc } from 'firebase/firestore';
import { db, auth } from '@/firebaseConfig';
import BDMMainLayout from '@/app/components/BDMMainLayout';
import AppGradient from '@/app/components/AppGradient';
import WaveSkeleton from '@/app/components/WaveSkeleton';
import AsyncStorage from '@react-native-async-storage/async-storage';
import * as FileSystem from 'expo-file-system';

<<<<<<< HEAD

const STORAGE_KEY = '@attendance_records';
const SYNC_INTERVAL = 60 * 1000; // Sync every minute
const LOCATION_CACHE_TIMEOUT = 5 * 60 * 1000; // 5 minutes
const ATTENDANCE_CACHE_TIMEOUT = 24 * 60 * 60 * 1000; // 24 hours

// Add new constants for offline support
const OFFLINE_STORAGE_KEY = '@offline_attendance_records';
const NETWORK_CHECK_INTERVAL = 60 * 1000; // Check network every minute
const MAX_SYNC_RETRIES = 3;

// Add new constants for local storage
const LOCAL_ATTENDANCE_KEY = '@bdm_attendance_local';
const LOCAL_SYNC_QUEUE_KEY = '@bdm_sync_queue';
const SYNC_RETRY_DELAY = 5000; // 5 seconds

// Add missing constants at the top with other constants
const DAILY_SYNC_HOUR = 0; // Midnight
const DAILY_SYNC_MINUTE = 0;

const professionalMessages = {
  absent: [
    "Your presence is valuable to our team. Let's work together to maintain consistent attendance.",
    "We notice you were absent. Please ensure to inform your manager in advance for future leaves.",
    "Consistent attendance is key to our team's success. Let's strive for better attendance records.",
    "Your contribution is important. Please maintain regular attendance for team efficiency.",
    "We value your work. Let's work on improving attendance for better team coordination."
  ],
  halfDay: [
    "Half-day attendance affects team productivity. Please try to maintain full-day attendance.",
    "Your full presence is important for team success. Let's aim for complete attendance.",
    "We appreciate your partial attendance. Let's work towards full-day attendance next time.",
    "Team coordination works best with full-day presence. Let's maintain complete attendance.",
    "Your complete presence is valuable. Let's strive for full-day attendance in the future."
  ]
};

=======
>>>>>>> 2ee0637f
type RootStackParamList = {
  BDMCameraScreen: {
    type: 'in' | 'out';
  };
  BDMAttendanceScreen: {
    photo?: { uri: string };
    location?: { coords: { latitude: number; longitude: number } };
    dateTime?: Date;
    isPunchIn?: boolean;
  };
};

type BDMAttendanceScreenRouteProp = RouteProp<RootStackParamList, 'BDMAttendanceScreen'>;
type BDMAttendanceScreenNavigationProp = StackNavigationProp<RootStackParamList, 'BDMAttendanceScreen'>;

type AttendanceRecord = {
  date: string;
  day: string;
  punchIn: string;
  punchOut: string;
  status: 'Present' | 'Half Day' | 'On Leave';
  userId: string;
  timestamp: Date;
  photoUri?: string;
  location?: { latitude: number; longitude: number };
};

// Add new interfaces for month selection
interface MonthOption {
  value: number;
  label: string;
}

const MONTHS: MonthOption[] = [
  { value: 0, label: 'January' },
  { value: 1, label: 'February' },
  { value: 2, label: 'March' },
  { value: 3, label: 'April' },
  { value: 4, label: 'May' },
  { value: 5, label: 'June' },
  { value: 6, label: 'July' },
  { value: 7, label: 'August' },
  { value: 8, label: 'September' },
  { value: 9, label: 'October' },
  { value: 10, label: 'November' },
  { value: 11, label: 'December' }
];

<<<<<<< HEAD
// Add new interfaces for local storage
interface LocalAttendanceRecord extends AttendanceRecord {
  localId: string;
  needsSync: boolean;
  syncRetries: number;
}

interface SyncQueueItem {
  localId: string;
  timestamp: number;
  retries: number;
}

// Add AttendanceSkeleton component
const AttendanceSkeleton = () => {
  return (
    <View style={styles.skeletonContainer}>
      <WaveSkeleton width="100%" height={200} style={styles.skeletonMap} />
      <WaveSkeleton width="100%" height={120} style={styles.skeletonPunchCard} />
      <WaveSkeleton width="100%" height={100} style={styles.skeletonWeekCard} />
      <WaveSkeleton width="100%" height={80} style={styles.skeletonSummary} />
      <WaveSkeleton width="100%" height={200} style={styles.skeletonHistory} />
    </View>
  );
};

// Add MonthScroll component
const MonthScroll = ({ 
  selectedMonth,
  onSelectMonth,
  onLongPressMonth
}: { 
  selectedMonth: number;
  onSelectMonth: (month: number) => void;
  onLongPressMonth: (month: number) => void;
}) => {
  const currentMonth = new Date().getMonth();
  
  return (
    <ScrollView 
      horizontal 
      showsHorizontalScrollIndicator={false}
      style={styles.monthScrollContainer}
      contentContainerStyle={styles.monthScrollContent}
    >
      {MONTHS.map((month, index) => (
        <TouchableOpacity
          key={month.value}
          style={[
            styles.monthItem,
            selectedMonth === month.value && styles.selectedMonthItem,
            index < currentMonth && styles.pastMonthItem
          ]}
          onPress={() => onSelectMonth(month.value)}
          onLongPress={() => onLongPressMonth(month.value)}
        >
          <Text style={[
            styles.monthText,
            selectedMonth === month.value && styles.selectedMonthText,
            index < currentMonth && styles.pastMonthText
          ]}>
            {month.label.substring(0, 3)}
          </Text>
        </TouchableOpacity>
      ))}
    </ScrollView>
  );
};

const BDMAttendanceScreen = () => {
  // Map and location states
  const [location, setLocation] = useState<Location.LocationObject | null>(null);
  const [mapError, setMapError] = useState(false);
  const [permissionStatus, setPermissionStatus] = useState<string>('unknown');
  const [locationServiceEnabled, setLocationServiceEnabled] = useState<boolean | null>(null);
  const [mapReady, setMapReady] = useState(false);
  
  // Add new state variables for offline support at the top
  const [isOnline, setIsOnline] = useState<boolean>(true);
  const [offlineRecords, setOfflineRecords] = useState<AttendanceRecord[]>([]);
  const [syncQueue, setSyncQueue] = useState<AttendanceRecord[]>([]);
  const [syncRetries, setSyncRetries] = useState<number>(0);
  const [lastSyncAttempt, setLastSyncAttempt] = useState<Date | null>(null);
  
  // Attendance states
  const [currentDate, setCurrentDate] = useState(new Date());
  const [punchInTime, setPunchInTime] = useState<string>('');
  const [punchOutTime, setPunchOutTime] = useState<string>('');
  const [isPunchedIn, setIsPunchedIn] = useState(false);
  const [isPunchButtonDisabled, setIsPunchButtonDisabled] = useState(false);
  const [todayRecord, setTodayRecord] = useState<AttendanceRecord | null>(null);
  const [attendanceHistory, setAttendanceHistory] = useState<AttendanceRecord[]>([]);
  const [filteredHistory, setFilteredHistory] = useState<AttendanceRecord[]>([]);
  const [activeFilter, setActiveFilter] = useState<'Present' | 'Half Day' | 'On Leave' | null>(null);
  const [statusCounts, setStatusCounts] = useState({
    Present: 0,
    'Half Day': 0,
    'On Leave': 0
  });
  const [selectedMonth, setSelectedMonth] = useState(new Date().getMonth());
  const [isLoading, setIsLoading] = useState(true);
  const [showMonthSelector, setShowMonthSelector] = useState(false);

  // Add new state for location caching
  const [isMapReady, setIsMapReady] = useState(false);
  const mapRef = useRef<MapView | null>(null);
  const locationCacheKey = 'bdm_location_cache';
  const locationCacheTimeout = 5 * 60 * 1000; // 5 minutes

  const navigation = useNavigation<BDMAttendanceScreenNavigationProp>();
  const route = useRoute<BDMAttendanceScreenRouteProp>();

  const weekDays = ['M', 'T', 'W', 'T', 'F', 'S'];
  const [weekDaysStatus, setWeekDaysStatus] = useState<Array<{ day: string, date?: string, status: 'active' | 'inactive' | 'Present' | 'Half Day' | 'On Leave' }>>([
    { day: 'M', status: 'inactive' },
    { day: 'T', status: 'inactive' },
    { day: 'W', status: 'inactive' },
    { day: 'T', status: 'inactive' },
    { day: 'F', status: 'inactive' },
    { day: 'S', status: 'inactive' }
  ]);

  // Set default location
  const defaultLocation = {
    coords: {
      latitude: DEFAULT_LOCATION.latitude,
      longitude: DEFAULT_LOCATION.longitude,
      altitude: null,
      accuracy: 5,
      altitudeAccuracy: null,
      heading: null,
      speed: null
    },
    timestamp: Date.now()
  };

  // Add new state for loading optimization
  const [isInitialLoadComplete, setIsInitialLoadComplete] = useState(false);
  const [isDataLoading, setIsDataLoading] = useState(false);
  const [cachedLocation, setCachedLocation] = useState<Location.LocationObject | null>(null);
  const [cachedAttendance, setCachedAttendance] = useState<AttendanceRecord[]>([]);

  // Update time constants
  const PUNCH_IN_START = 1 * 60; // 1:00 AM in minutes
  const PUNCH_OUT_DEADLINE = 23 * 60; // 11:00 PM in minutes
  const REQUIRED_HOURS = 8; // 8 hours required for full day

  // Add checkAndRequestPermissions function
  const checkAndRequestPermissions = async () => {
    try {
      const enabled = await Location.hasServicesEnabledAsync();
      setLocationServiceEnabled(enabled);
      
      if (!enabled) {
        Alert.alert(
          "Location Services Required",
          "Please enable location services to use the attendance feature.",
          [
            { text: "Open Settings", onPress: () => Linking.openSettings() },
            { text: "Cancel", style: "cancel" }
          ]
        );
        return;
      }
      
      const { status } = await Location.requestForegroundPermissionsAsync();
      setPermissionStatus(status);
      
      if (status !== 'granted') {
        Alert.alert(
          "Location Permission Required",
          "Please grant location permission to use the attendance feature.",
          [
            { text: "Open Settings", onPress: () => Linking.openSettings() },
            { text: "Cancel", style: "cancel" }
          ]
        );
        return;
      }
      
      // If all permissions are granted, proceed with loading the map
      await loadLocation();
    } catch (error) {
      console.error('Error setting up location services:', error);
      setMapError(true);
    }
  };

  // Optimized data loading function
  const loadInitialData = useCallback(async () => {
    try {
      setIsDataLoading(true);
      
      // Load local data first
      const localRecordsStr = await AsyncStorage.getItem(LOCAL_ATTENDANCE_KEY);
      let localRecords: LocalAttendanceRecord[] = [];
      
      if (localRecordsStr) {
        try {
          localRecords = JSON.parse(localRecordsStr);
        } catch (parseError) {
          console.warn('Error parsing local records:', parseError);
          // Don't throw error, continue with empty records
        }
      }
      
      // Set initial data from local storage
      setAttendanceHistory(localRecords);
      updateWeekDaysStatus(localRecords);
      calculateStatusCounts(localRecords);
      
      // Find today's record
      const today = format(new Date(), 'dd');
      const todayRecord = localRecords.find(r => r.date === today);
      if (todayRecord) {
        setTodayRecord(todayRecord);
        setPunchInTime(todayRecord.punchIn ? format(new Date(`2000-01-01T${todayRecord.punchIn}`), 'hh:mm a') : '');
        setPunchOutTime(todayRecord.punchOut ? format(new Date(`2000-01-01T${todayRecord.punchOut}`), 'hh:mm a') : '');
        setIsPunchedIn(!!todayRecord.punchIn && !todayRecord.punchOut);
      }
      
      // Load location in parallel with other operations
      const locationPromise = loadLocation();
      
      // Try to load from Firebase if online
      if (await checkNetworkStatus()) {
        try {
          const firebaseRecords = await loadFirebaseRecords();
          if (firebaseRecords && firebaseRecords.length > 0) {
            setAttendanceHistory(firebaseRecords);
            updateWeekDaysStatus(firebaseRecords);
            calculateStatusCounts(firebaseRecords);
            
            // Update local storage with Firebase data
            await AsyncStorage.setItem(LOCAL_ATTENDANCE_KEY, JSON.stringify(firebaseRecords));
          }
        } catch (firebaseError) {
          console.warn('Error loading from Firebase:', firebaseError);
          // Continue with local data
        }
      }
      
      // Wait for location to be loaded
      const locationData = await locationPromise;
      setLocation(locationData);
      setCachedLocation(locationData);
      
      // Initialize date
      initializeDate();
      setIsInitialLoadComplete(true);
      
    } catch (error) {
      console.error('Error in loadInitialData:', error);
      // Don't show error alert, just log it
    } finally {
      setIsDataLoading(false);
    }
  }, []);

  // Add function to load Firebase records
  const loadFirebaseRecords = async (): Promise<LocalAttendanceRecord[]> => {
    const userId = auth.currentUser?.uid;
    if (!userId) return [];

    const currentDate = new Date();
    const monthYear = `${currentDate.getFullYear()}_${(currentDate.getMonth() + 1).toString().padStart(2, '0')}`;
    
    try {
      const monthlyRef = doc(db, 'bdm_monthly_attendance', `${userId}_${monthYear}`);
      const monthlyDoc = await getDoc(monthlyRef);
      
      if (monthlyDoc.exists()) {
        const data = monthlyDoc.data();
        return (data.records || []).map((record: any) => ({
          ...record,
          timestamp: record.timestamp instanceof Timestamp ? 
            record.timestamp.toDate() : 
            new Date(record.timestamp),
          synced: true
        }));
      }
      
      // If no monthly doc exists, try individual records
      const attendanceRef = collection(db, 'users', userId, 'attendance');
      const monthStart = startOfMonth(currentDate);
      const monthEnd = endOfMonth(currentDate);
      
      const q = query(
        attendanceRef,
        where('timestamp', '>=', Timestamp.fromDate(monthStart)),
        where('timestamp', '<=', Timestamp.fromDate(monthEnd)),
        orderBy('timestamp', 'desc')
      );
      
      const querySnapshot = await getDocs(q);
      return querySnapshot.docs.map(doc => ({
        ...doc.data(),
        timestamp: doc.data().timestamp instanceof Timestamp ? 
          doc.data().timestamp.toDate() : 
          new Date(doc.data().timestamp),
        synced: true
      })) as LocalAttendanceRecord[];
      
    } catch (error) {
      console.error('Error loading Firebase records:', error);
      return [];
    }
  };

  // Optimized location loading
  const loadLocation = useCallback(async () => {
    try {
      // Check cache first
      const cachedLoc = await getCachedLocation();
      if (cachedLoc) {
        return cachedLoc;
      }

      // Get fresh location
      const { status } = await Location.requestForegroundPermissionsAsync();
      if (status === 'granted') {
        const location = await Location.getCurrentPositionAsync({
          accuracy: Location.Accuracy.Balanced,
          timeInterval: 5000
        });
        
        // Cache the location
        await cacheLocation(location);
        return location;
      }
      
      return null;
    } catch (error) {
      console.error('Error loading location:', error);
      return null;
    }
  }, []);

  // Optimized attendance loading
  const loadCachedAttendance = useCallback(async () => {
    try {
      // Check cache first
      const cachedData = await AsyncStorage.getItem(STORAGE_KEY);
      if (cachedData) {
        const { data, timestamp } = JSON.parse(cachedData);
        const now = Date.now();
        
        if (now - timestamp < ATTENDANCE_CACHE_TIMEOUT) {
          return data;
        }
      }

      // Load from Firebase if cache is invalid
      const userId = auth.currentUser?.uid;
      if (!userId) return [];

      const attendanceRef = collection(db, 'users', userId, 'attendance');
      const q = query(
        attendanceRef,
        where('timestamp', '>=', Timestamp.fromDate(startOfMonth(new Date()))),
        orderBy('timestamp', 'desc')
      );

      const querySnapshot = await getDocs(q);
      const attendanceData = querySnapshot.docs.map(doc => ({
        ...doc.data(),
        timestamp: doc.data().timestamp.toDate()
      })) as AttendanceRecord[];

      // Cache the data
      await AsyncStorage.setItem(STORAGE_KEY, JSON.stringify({
        data: attendanceData,
        timestamp: Date.now()
      }));

      return attendanceData;
    } catch (error) {
      console.error('Error loading attendance:', error);
      return [];
    }
  }, []);

  // Optimized useEffect for initial load
  useEffect(() => {
    loadInitialData();

    // Set up sync interval
    const syncInterval = setInterval(() => {
      if (!isDataLoading) {
        loadCachedAttendance();
      }
    }, SYNC_INTERVAL);

    return () => clearInterval(syncInterval);
  }, [loadInitialData, loadCachedAttendance]);

  useEffect(() => {
    // Request location permission immediately on screen load
    (async () => {
      try {
        const enabled = await Location.hasServicesEnabledAsync();
        setLocationServiceEnabled(enabled);
        
        if (!enabled) {
          Alert.alert(
            "Location Services Required",
            "Please enable location services to use the attendance feature.",
            [
              { text: "Open Settings", onPress: () => Linking.openSettings() },
              { text: "Cancel", style: "cancel" }
            ]
          );
          return;
        }
        
        const { status } = await Location.requestForegroundPermissionsAsync();
        setPermissionStatus(status);
        
        if (status !== 'granted') {
          Alert.alert(
            "Location Permission Required",
            "Please grant location permission to use the attendance feature.",
            [
              { text: "Open Settings", onPress: () => Linking.openSettings() },
              { text: "Cancel", style: "cancel" }
            ]
          );
          return;
        }
        
        // If all permissions are granted, proceed with loading the map
        await loadLocation();
      } catch (error) {
        console.error('Error setting up location services:', error);
        setMapError(true);
      }
    })();
    
    // Initialize the current date and update weekly days
    initializeDate();
    
    // Fetch attendance history
    loadCachedAttendance();
  }, []);

  // Add filtered history effect
  useEffect(() => {
    if (activeFilter) {
      setFilteredHistory(attendanceHistory.filter(record => record.status === activeFilter));
    } else {
      setFilteredHistory(attendanceHistory);
    }
  }, [activeFilter, attendanceHistory]);

  // Add punch button disabled effect
  useEffect(() => {
    const checkPunchButtonState = () => {
      // If already punched out today, disable until 8 AM tomorrow
      if (punchInTime && punchOutTime) {
        const now = new Date();
        const tomorrow = new Date();
        tomorrow.setDate(tomorrow.getDate() + 1);
        tomorrow.setHours(8, 0, 0, 0); // 8 AM tomorrow
        
        if (now < tomorrow) {
          setIsPunchButtonDisabled(true);
          
          // Set a timeout to re-enable the button at 8 AM tomorrow
          const timeUntil8AM = tomorrow.getTime() - now.getTime();
          const timeoutId = setTimeout(() => {
            setIsPunchButtonDisabled(false);
          }, timeUntil8AM);
          
          return () => clearTimeout(timeoutId);
        }
      } else {
        setIsPunchButtonDisabled(false);
      }
    };
    
    checkPunchButtonState();
    
    // Set up an interval to check every minute
    const intervalId = setInterval(checkPunchButtonState, 60000);
    return () => clearInterval(intervalId);
  }, [punchInTime, punchOutTime]);

  useEffect(() => {
    // Process camera data when returned from BDMCameraScreen
    if (route.params && route.params.photo && route.params.location) {
      try {
        const { photo, location, isPunchIn } = route.params;
        saveAttendance(isPunchIn || false, photo.uri, location.coords);
      } catch (error) {
        console.error("Error processing camera data:", error);
        Alert.alert("Error", "Failed to process camera data. Please try again.");
      }
    }
  }, [route.params]);

  const initializeDate = () => {
    const today = new Date();
    setCurrentDate(today);
    
    // Create default week days status first
    const dayOfWeek = today.getDay(); // 0 = Sunday, 1 = Monday, etc.
    const adjustedDay = dayOfWeek === 0 ? 6 : dayOfWeek - 1; // Adjust to our 0-indexed array (M=0, T=1, etc.)
    
    // Calculate the date for Monday of this week
    const startOfWeek = new Date(today);
    startOfWeek.setDate(today.getDate() - adjustedDay); // Go back to Monday
    
    {weekDaysStatus.map((day, index) => (
      <View key={index} style={styles.dayContainer}>
        <View style={[styles.dayCircle, {
          backgroundColor: getStatusCircleColor(day.status),
          borderColor: getStatusBorderColor(day.status)
        }]}>
          {getStatusIcon(day.status)}
        </View>
        ...
      </View>
    ))}
     
    
  };

  // Cache location for faster loading
  const cacheLocation = async (location: Location.LocationObject) => {
    try {
      await AsyncStorage.setItem(locationCacheKey, JSON.stringify({
        location,
        timestamp: Date.now()
      }));
    } catch (error) {
      console.error('Error caching location:', error);
    }
  };

  // Get cached location if available and not expired
  const getCachedLocation = async (): Promise<Location.LocationObject | null> => {
    try {
      const cachedData = await AsyncStorage.getItem(locationCacheKey);
      if (cachedData) {
        const { location, timestamp } = JSON.parse(cachedData);
        const now = Date.now();
        
        // Check if cache is still valid (less than 5 minutes old)
        if (now - timestamp < locationCacheTimeout) {
          return location;
        }
      }
      return null;
    } catch (error) {
      console.error('Error getting cached location:', error);
      return null;
    }
  };

  const fetchAttendanceHistory = async () => {
    try {
      const userId = auth.currentUser?.uid;
      if (!userId) {
        Alert.alert('Error', 'User not authenticated');
        return;
      }

      const currentYear = new Date().getFullYear();
      const monthStr = (selectedMonth + 1).toString().padStart(2, '0');
      const monthYearKey = `${currentYear}_${monthStr}`;

      // Try to get from monthly attendance first
      const monthlyRef = doc(db, 'bdm_monthly_attendance', `${userId}_${monthYearKey}`);
      const monthlyDoc = await getDoc(monthlyRef);

      let records: AttendanceRecord[] = [];

      if (monthlyDoc.exists()) {
        const monthlyData = monthlyDoc.data();
        records = monthlyData.records || [];
      } else {
        // Fallback to individual records
        const attendanceRef = collection(db, 'users', userId, 'attendance');
        const monthStart = new Date(currentYear, selectedMonth, 1);
        const monthEnd = new Date(currentYear, selectedMonth + 1, 0);

        const q = query(
          attendanceRef,
          where('timestamp', '>=', Timestamp.fromDate(monthStart)),
          where('timestamp', '<=', Timestamp.fromDate(monthEnd)),
          orderBy('timestamp', 'desc')
        );

        const querySnapshot = await getDocs(q);
        records = querySnapshot.docs.map(doc => ({
          ...doc.data(),
          timestamp: doc.data().timestamp.toDate(),
          synced: true
        })) as AttendanceRecord[];

        // Save to monthly attendance for future quick access
        await setDoc(monthlyRef, {
          userId,
          month: selectedMonth + 1,
          year: currentYear,
          records,
          lastUpdated: Timestamp.fromDate(new Date())
        });
      }

      setAttendanceHistory(records);
      updateWeekDaysStatus(records);
      calculateStatusCounts(records);
    } catch (error) {
      console.error('Error fetching attendance history:', error);
      Alert.alert('Error', 'Failed to fetch attendance history');
    }
  };

  const updateWeekDaysStatus = (history: AttendanceRecord[]) => {
  try {
    const today = new Date();
    const dayOfWeek = today.getDay(); // 0 = Sunday, 1 = Monday, etc.
    const adjustedDay = dayOfWeek === 0 ? 6 : dayOfWeek - 1; // Adjust to our 0-indexed array (M=0, T=1, etc.)
    
    // Calculate the date for Monday of this week
    const startOfWeek = new Date(today);
    startOfWeek.setDate(today.getDate() - adjustedDay);

    const updatedWeekDays = weekDays.map((day, index) => {
      // Calculate the date for this weekday
      const currentDate = new Date(startOfWeek);
      currentDate.setDate(startOfWeek.getDate() + index);
      const dateStr = format(currentDate, 'dd');
      
      // Find attendance record for this date
      const attendanceRecord = history.find(record => record.date === dateStr);
      
      // Determine status
      let status: 'active' | 'inactive' | 'Present' | 'Half Day' | 'On Leave';
      
      if (format(currentDate, 'yyyy-MM-dd') === format(today, 'yyyy-MM-dd')) {
        // Today's date
        status = attendanceRecord ? attendanceRecord.status : 'active';
      } else if (currentDate > today) {
        // Future date
        status = 'inactive';
      } else {
        // Past date
        status = attendanceRecord ? attendanceRecord.status : 'On Leave';
      }
      
      return {
        day,
        date: dateStr,
        status
      };
    });
    
    setWeekDaysStatus(updatedWeekDays);
  } catch (error) {
    console.error('Error updating week days status:', error);
  }
};

  // Update calculateStatusCounts function to handle date calculations safely
  const calculateStatusCounts = (history: AttendanceRecord[]) => {
    try {
      const counts = {
        Present: 0,
        'Half Day': 0,
        'On Leave': 0
      };

      if (!history || history.length === 0) {
        setStatusCounts(counts);
        return;
      }

      const today = new Date();
      const currentMonth = format(today, 'MM');
      const currentYear = format(today, 'yyyy');
      
      // Safely create start and end of month dates
      const startOfMonthDate = new Date(parseInt(currentYear), parseInt(currentMonth) - 1, 1);
      const endOfMonthDate = new Date(parseInt(currentYear), parseInt(currentMonth), 0);
      const daysInMonth = endOfMonthDate.getDate();

      // Create array of valid dates for current month
      const allDates = [];
      for (let day = 1; day <= daysInMonth; day++) {
        const currentDate = new Date(parseInt(currentYear), parseInt(currentMonth) - 1, day);
        if (!isNaN(currentDate.getTime())) { // Validate date is valid
          allDates.push({
            dateStr: format(currentDate, 'dd'),
            isSunday: format(currentDate, 'EEEE') === 'Sunday',
            fullDate: currentDate
          });
        }
      }

      // Filter and validate records for current month
      const currentMonthRecords = history.filter(record => {
        try {
          const recordTimestamp = record.timestamp instanceof Date ? 
            record.timestamp : 
            new Date(record.timestamp);

          if (isNaN(recordTimestamp.getTime())) {
            console.warn('Invalid timestamp in record:', record);
            return false;
          }

          return format(recordTimestamp, 'MM') === currentMonth && 
                 format(recordTimestamp, 'yyyy') === currentYear;
        } catch (error) {
          console.warn('Error processing record:', error);
          return false;
        }
      });

      // Count valid records
      currentMonthRecords.forEach(record => {
        if (record.status in counts) {
          counts[record.status]++;
        }
      });

      // Calculate On Leave days safely
      const attendedDates = new Set(currentMonthRecords.map(record => record.date));
      const todayStr = format(today, 'dd');
      
      const onLeaveDates = allDates.filter(({ dateStr, isSunday, fullDate }) => {
        return !isSunday && 
               !attendedDates.has(dateStr) && 
               fullDate <= today;
      });
      
      counts['On Leave'] = onLeaveDates.length;
      setStatusCounts(counts);
      
    } catch (error) {
      console.error('Error calculating status counts:', error);
      // Set default counts instead of showing error
      setStatusCounts({
        Present: 0,
        'Half Day': 0,
        'On Leave': 0
      });
    }
  };

  // Update calculateAttendanceStatus to handle invalid times
  const calculateAttendanceStatus = (punchIn: string, punchOut: string): 'Present' | 'Half Day' | 'On Leave' => {
    try {
      if (!punchIn || !punchOut) return 'On Leave';
  
      const punchInTime = parse(punchIn, 'HH:mm', new Date());
      if (isNaN(punchInTime.getTime())) {
        return 'On Leave';
      }
  
      const threshold = new Date();
      threshold.setHours(9, 45, 0, 0); // 9:45 AM threshold
  
      return punchInTime <= threshold ? 'Present' : 'Half Day';
    } catch (error) {
      console.error('Error calculating status:', error);
      return 'On Leave';
    }
  };
  

  const handlePunch = async () => {
    try {
      const currentTime = new Date();
      const currentHours = currentTime.getHours();
      const currentMinutes = currentTime.getMinutes();
      const currentTimeInMinutes = currentHours * 60 + currentMinutes;

      // If there's a punch-out record, check if enough time has passed for next punch-in
      if (todayRecord?.punchOut) {
        const nextPunchInTime = new Date();
        nextPunchInTime.setDate(nextPunchInTime.getDate() + 1);
        nextPunchInTime.setHours(1, 0, 0, 0); // 1 AM next day
        
        if (currentTime < nextPunchInTime) {
          Alert.alert(
            "Punch-in Not Allowed",
            "You can only punch-in after 1:00 AM tomorrow."
          );
          return;
        }
      }

      // Check punch in/out time restrictions
      if (!isPunchedIn) {
        // Punch In restrictions
        if (currentTimeInMinutes < PUNCH_IN_START) {
          Alert.alert(
            "Punch In Not Allowed",
            "You can only punch in after 1:00 AM."
          );
          return;
        }
      } else {
        // Punch Out restrictions
        if (currentTimeInMinutes >= PUNCH_OUT_DEADLINE) {
          Alert.alert(
            "Punch Out Not Allowed",
            "You cannot punch out after 11:00 PM."
          );
          return;
        }
      }

      // Check location permission
      const { status } = await Location.requestForegroundPermissionsAsync();
      if (status !== 'granted') {
        Alert.alert(
          "Location Permission Required",
          "Please grant location permission to punch in/out."
        );
        return;
      }

      // Get current location with timeout
      const locationPromise = Location.getCurrentPositionAsync({
        accuracy: Location.Accuracy.Balanced,
        timeInterval: 5000
      });

      const timeoutPromise = new Promise((_, reject) => {
        setTimeout(() => reject(new Error('Location timeout')), 10000);
      });

      const location = await Promise.race([locationPromise, timeoutPromise])
        .catch(error => {
          console.error('Location error:', error);
          return defaultLocation;
        });

      if (location) {
        setLocation(location as Location.LocationObject);
        navigation.navigate('BDMCameraScreen', {
          type: isPunchedIn ? 'out' : 'in'
        });
      } else {
        Alert.alert(
          "Location Error",
          "Could not get your location. Please try again."
        );
      }
    } catch (error) {
      console.error('Error in handlePunch:', error);
      Alert.alert('Error', 'Failed to process punch request');
    }
  };

  const openMapsApp = () => {
    if (location) {
      const url = Platform.select({
        ios: `maps:?q=My+Location&ll=${location.coords.latitude},${location.coords.longitude}`,
        android: `geo:${location.coords.latitude},${location.coords.longitude}?q=${location.coords.latitude},${location.coords.longitude}(My+Location)`
      });
      
      if (url) {
        Linking.openURL(url).catch(err => {
          console.error('Error opening maps app:', err);
          Alert.alert('Error', 'Could not open maps application');
        });
      }
    }
  };

  const getStatusCircleColor = (status: string) => {
    switch (status) {
      case 'Present':
        return '#4CAF50'; // Green
      case 'Half Day':
        return '#FFC107'; // Yellow/Amber
      case 'On Leave':
        return '#FF5252'; // Red
      case 'active':
        return '#FF8447A'; // Orange for today
      case 'inactive':
        return '#E0E0E0'; // Grey for future dates
      default:
        return '#E0E0E0';
    }
  };

  const getStatusBorderColor = (status: string) => {
    switch (status) {
      case 'Present':
      case 'Half Day':
      case 'On Leave':
      case 'active':
        return 'transparent';
      case 'inactive':
        return '#DDD';
      default:
        return '#DDD';
    }
  };

  const getStatusIcon = (status: string) => {
    switch (status) {
      case 'Present':
        return <MaterialIcons name="check" size={16} color="#FFF" />;
      case 'Half Day':
        return <MaterialIcons name="remove" size={16} color="#FFF" />;
      case 'On Leave':
      default:
        return <MaterialIcons name="close" size={16} color="#FFF" />;
    }
  };
  
  const handleMapReady = () => {
    setMapReady(true);
    console.log('Map is ready');
  };

  const renderMapFallback = () => (
    <TouchableOpacity 
      style={styles.mapFallback}
      onPress={loadLocation}
    >
      <MaterialIcons name="map" size={48} color="#FF8447" />
      <Text style={styles.mapFallbackText}>
        {locationServiceEnabled === false 
          ? 'Location services are disabled. Tap to retry.' 
          : permissionStatus !== 'granted' 
            ? 'Location permission required to show map. Tap to request again.' 
            : 'Could not load map. Tap to retry.'}
      </Text>
    </TouchableOpacity>
  );

  const getStatusStyle = (status: string) => {
    switch (status) {
      case 'Present':
        return styles.presentStatus;
      case 'Half Day':
        return styles.halfDayStatus;
      case 'On Leave':
        return styles.leaveStatus;
      default:
        return styles.presentStatus;
    }
  };

  const getStatusTextStyle = (status: string) => {
    switch (status) {
      case 'Present':
        return styles.presentText;
      case 'Half Day':
        return styles.halfDayText;
      case 'On Leave':
        return styles.leaveText;
      default:
        return styles.presentText;
    }
  };

  const handleSummaryItemPress = (status: 'Present' | 'Half Day' | 'On Leave') => {
    if (activeFilter === status) {
      // If clicking the same filter again, clear it
      setActiveFilter(null);
    } else {
      setActiveFilter(status);
    }
  };

  const getSummaryItemStyle = (status: 'Present' | 'Half Day' | 'On Leave') => {
    // Return different styles based on whether this item is the active filter
    return [
      styles.summaryItem,
      activeFilter && activeFilter !== status ? styles.summaryItemBlurred : null,
      activeFilter === status ? styles.summaryItemActive : null
    ];
  };

  // Add function to handle long press on month
  const handleLongPressMonth = async (month: number) => {
    try {
      const userId = auth.currentUser?.uid;
      if (!userId) {
        Alert.alert('Error', 'User not authenticated');
        return;
      }

      const currentYear = new Date().getFullYear();
      const monthYearKey = `${currentYear}_${month.toString().padStart(2, '0')}`;
      
      // Check if report already exists
      const reportRef = doc(db, 'bdm_attendance_reports', `${userId}_${monthYearKey}`);
      const reportDoc = await getDoc(reportRef);
      
      if (reportDoc.exists()) {
        // Report exists, show options
        Alert.alert(
          'Attendance Report',
          'What would you like to do?',
          [
            {
              text: 'Download Report',
              onPress: () => downloadAttendanceReport(month, currentYear)
            },
            {
              text: 'Regenerate Report',
              onPress: () => generateAttendanceReport(month, currentYear)
            },
            {
              text: 'Cancel',
              style: 'cancel'
            }
          ]
        );
      } else {
        // Report doesn't exist, generate it
        generateAttendanceReport(month, currentYear);
      }
    } catch (error) {
      console.error('Error handling long press on month:', error);
      Alert.alert('Error', 'Failed to process request');
    }
  };

  // Generate attendance report for a specific month
  const generateAttendanceReport = async (month: number, year: number) => {
    try {
      const userId = auth.currentUser?.uid;
      if (!userId) {
        Alert.alert('Error', 'User not authenticated');
        return;
      }

      Alert.alert('Processing', 'Generating attendance report...');
      
      const monthYearKey = `${year}_${month.toString().padStart(2, '0')}`;
      const monthName = MONTHS.find(m => m.value === month)?.label || '';
      
      // Get monthly attendance data
      const monthlyAttendanceRef = doc(db, 'bdm_monthly_attendance', `${userId}_${monthYearKey}`);
      const monthlyDoc = await getDoc(monthlyAttendanceRef);
      
      if (!monthlyDoc.exists()) {
        Alert.alert('Error', 'No attendance data found for this month');
        return;
      }
      
      const monthlyData = monthlyDoc.data();
      const records = monthlyData.records || [];
      
      // Calculate statistics
      const totalDays = records.length;
      const presentDays = records.filter((record: any) => record.status === 'Present').length;
      const halfDays = records.filter((record: any) => record.status === 'Half Day').length;
      const absentDays = records.filter((record: any) => record.status === 'On Leave').length;
      
      // Create report data
      const reportData = {
        userId,
        monthYear: monthYearKey,
        year,
        month,
        monthName,
        totalDays,
        presentDays,
        halfDays,
        absentDays,
        attendancePercentage: totalDays > 0 ? ((presentDays + (halfDays * 0.5)) / totalDays) * 100 : 0,
        records: records.map((record: any) => ({
          date: record.date,
          day: record.day,
          punchIn: record.punchIn,
          punchOut: record.punchOut,
          status: record.status
        })),
        createdAt: Timestamp.fromDate(new Date()),
        lastUpdated: Timestamp.fromDate(new Date())
      };
      
      // Save report to database
      const reportRef = doc(db, 'bdm_attendance_reports', `${userId}_${monthYearKey}`);
      await setDoc(reportRef, reportData);
      
      Alert.alert('Success', 'Attendance report generated successfully');
      
      // Download the report
      downloadAttendanceReport(month, year);
    } catch (error) {
      console.error('Error generating attendance report:', error);
      Alert.alert('Error', 'Failed to generate attendance report');
    }
  };

  // Update downloadAttendanceReport to generate Excel format
  const downloadAttendanceReport = async (month: number, year: number) => {
    try {
      const userId = auth.currentUser?.uid;
      if (!userId) {
        Alert.alert('Error', 'User not authenticated');
        return;
      }

      const monthYearKey = `${year}_${month.toString().padStart(2, '0')}`;
      const monthName = MONTHS.find(m => m.value === month)?.label || '';
      
      // Get report data
      const reportRef = doc(db, 'bdm_attendance_reports', `${userId}_${monthYearKey}`);
      const reportDoc = await getDoc(reportRef);
      
      if (!reportDoc.exists()) {
        Alert.alert('Error', 'Report not found');
        return;
      }
      
      const reportData = reportDoc.data();
      
      // Format report as Excel (CSV format that Excel can open)
      let excelContent = `Attendance Report - ${monthName} ${year}\n\n`;
      excelContent += `Employee Name,${auth.currentUser?.displayName || 'Unknown'}\n`;
      excelContent += `Month,${monthName}\n`;
      excelContent += `Year,${year}\n\n`;
      excelContent += `Summary\n`;
      excelContent += `Total Days,${reportData.totalDays}\n`;
      excelContent += `Present Days,${reportData.presentDays}\n`;
      excelContent += `Half Days,${reportData.halfDays}\n`;
      excelContent += `Absent Days,${reportData.absentDays}\n`;
      excelContent += `Attendance Percentage,${reportData.attendancePercentage.toFixed(2)}%\n\n`;
      
      excelContent += `Detailed Attendance Record\n`;
      excelContent += `Date,Day,Punch In,Punch Out,Status\n`;
      
      reportData.records.forEach((record: any) => {
        excelContent += `${record.date},${record.day},${record.punchIn || '-'},${record.punchOut || '-'},${record.status}\n`;
      });
      
      // Save to Firebase for admin panel access
      const adminReportRef = doc(db, 'admin_reports', `attendance_${userId}_${monthYearKey}`);
      await setDoc(adminReportRef, {
        userId,
        userName: auth.currentUser?.displayName || 'Unknown',
        reportType: 'attendance',
        month,
        year,
        monthName,
        reportContent: excelContent,
        createdAt: Timestamp.fromDate(new Date()),
        lastUpdated: Timestamp.fromDate(new Date())
      });
      
      // Share the report
      const fileName = `Attendance_Report_${monthName}_${year}.csv`;
      const filePath = `${FileSystem.documentDirectory}${fileName}`;
      
      await FileSystem.writeAsStringAsync(filePath, excelContent, {
        encoding: FileSystem.EncodingType.UTF8
      });
      
      await Share.share({
        url: filePath,
        title: `Attendance Report - ${monthName} ${year}`,
        message: `Attendance Report for ${monthName} ${year}`
      });
    } catch (error) {
      console.error('Error downloading attendance report:', error);
      Alert.alert('Error', 'Failed to download attendance report');
    }
  };

  // Add map ready handler
  const onMapReady = () => {
    setMapReady(true);
  };

  // Add a function to render map with loading indicator
  const renderMap = () => {
    if (mapError) {
      return renderMapFallback();
    }
    
    if (!location) {
      return (
        <View style={styles.mapFallback}>
          <ActivityIndicator size="large" color="#FF8447" />
          <Text style={styles.mapFallbackText}>Loading map...</Text>
        </View>
      );
    }
    
    return (
      <MapView
        ref={mapRef}
        provider={PROVIDER_GOOGLE}
        style={styles.map}
        initialRegion={{
          latitude: location.coords.latitude,
          longitude: location.coords.longitude,
          latitudeDelta: DEFAULT_MAP_DELTA.latitudeDelta,
          longitudeDelta: DEFAULT_MAP_DELTA.longitudeDelta,
        }}
        customMapStyle={GOOGLE_MAPS_STYLE}
        onMapReady={onMapReady}
        showsUserLocation
        showsMyLocationButton={false}
        loadingEnabled
        loadingIndicatorColor="#FF8447"
        loadingBackgroundColor="#FFF8F0"
      >
        <Marker
          coordinate={{
            latitude: location.coords.latitude,
            longitude: location.coords.longitude,
          }}
          title="Your Location"
        />
      </MapView>
    );
  };

  const [absentHistory, setAbsentHistory] = useState<{date: string; message: string}[]>([]);
  const [localRecords, setLocalRecords] = useState<AttendanceRecord[]>([]);
  const [isSyncing, setIsSyncing] = useState(false);
  const [lastSyncTime, setLastSyncTime] = useState<Date | null>(null);

  // Load local records on component mount
  useEffect(() => {
    loadLocalRecords();
    const syncInterval = setInterval(syncWithFirebase, SYNC_INTERVAL);
    return () => clearInterval(syncInterval);
  }, []);

  const loadLocalRecords = async () => {
    try {
      const userId = auth.currentUser?.uid;
      if (!userId) return;

      const today = new Date();
      const currentMonth = today.getMonth();
      const currentYear = today.getFullYear();
      const monthYearKey = `${currentYear}_${(currentMonth + 1).toString().padStart(2, '0')}`;
      
      // Load from Firebase first
      const monthlyRef = doc(db, 'bdm_monthly_attendance', `${userId}_${monthYearKey}`);
      const monthlyDoc = await getDoc(monthlyRef);
      
      let records: AttendanceRecord[] = [];
      
      if (monthlyDoc.exists()) {
        const monthlyData = monthlyDoc.data();
        records = monthlyData.records.map((record: any) => ({
          ...record,
          timestamp: record.timestamp instanceof Timestamp ? record.timestamp.toDate() : new Date(record.timestamp)
        }));
      } else {
        // Fallback to individual records
        const attendanceRef = collection(db, 'users', userId, 'attendance');
        const monthStart = new Date(currentYear, currentMonth, 1);
        const monthEnd = new Date(currentYear, currentMonth + 1, 0);
        
        const q = query(
          attendanceRef,
          where('timestamp', '>=', Timestamp.fromDate(monthStart)),
          where('timestamp', '<=', Timestamp.fromDate(monthEnd)),
          orderBy('timestamp', 'desc')
        );
        
        const querySnapshot = await getDocs(q);
        records = querySnapshot.docs.map(doc => {
          const data = doc.data();
          return {
            ...data,
            timestamp: data.timestamp instanceof Timestamp ? data.timestamp.toDate() : new Date(data.timestamp),
            synced: true
          } as AttendanceRecord;
        });
      }

      // Get today's record
      const todayStr = format(today, 'dd');
      const todayRecord = records.find(r => r.date === todayStr);
      
      if (todayRecord) {
        setTodayRecord(todayRecord);
        setPunchInTime(todayRecord.punchIn ? format(new Date(`2000-01-01T${todayRecord.punchIn}`), 'hh:mm a') : '');
        setPunchOutTime(todayRecord.punchOut ? format(new Date(`2000-01-01T${todayRecord.punchOut}`), 'hh:mm a') : '');
        setIsPunchedIn(!!todayRecord.punchIn && !todayRecord.punchOut);
        
        // Check if punch-in should be disabled until tomorrow 1 AM
        if (todayRecord.punchOut) {
          const nextPunchInTime = new Date();
          nextPunchInTime.setDate(nextPunchInTime.getDate() + 1);
          nextPunchInTime.setHours(1, 0, 0, 0); // Set to 1 AM next day
          setIsPunchButtonDisabled(new Date() < nextPunchInTime);
        }
      }

      setLocalRecords(records);
      setAttendanceHistory(records);
      updateWeekDaysStatus(records);
      calculateStatusCounts(records);
      
      await AsyncStorage.setItem(STORAGE_KEY, JSON.stringify(records));
    } catch (error) {
      console.error('Error loading records:', error);
      Alert.alert('Error', 'Failed to load attendance records');
    }
  };

  const saveLocalRecord = async (record: AttendanceRecord) => {
    try {
      // Initialize as empty array if no records exist
      let existingRecords: AttendanceRecord[] = [];
      
      try {
        const storedData = await AsyncStorage.getItem(STORAGE_KEY);
        if (storedData) {
          const parsed = JSON.parse(storedData);
          existingRecords = Array.isArray(parsed) ? parsed : [];
        }
      } catch (e) {
        console.error('Error reading from storage:', e);
        existingRecords = [];
      }

      // Find index of existing record for today
      const todayIndex = existingRecords.findIndex(r => r && r.date === record.date);

      if (todayIndex !== -1) {
        // Update existing record
        existingRecords[todayIndex] = {
          ...existingRecords[todayIndex],
          ...record,
          synced: false
        };
      } else {
        // Add new record
        existingRecords.push(record);
      }

      // Sort records by date (newest first)
      existingRecords.sort((a, b) => 
        new Date(b.timestamp).getTime() - new Date(a.timestamp).getTime()
      );

      // Save to AsyncStorage
      await AsyncStorage.setItem(STORAGE_KEY, JSON.stringify(existingRecords));
      
      // Update states
      setLocalRecords(existingRecords);
      setAttendanceHistory(existingRecords);
      updateWeekDaysStatus(existingRecords);
      calculateStatusCounts(existingRecords);
      
      return true;
    } catch (error) {
      console.error('Error saving local record:', error);
      return false;
    }
  };

  // Add new function for direct Firebase save
  const saveToFirebase = async (record: AttendanceRecord) => {
    try {
      const userId = auth.currentUser?.uid;
      const userName = auth.currentUser?.displayName || 'Unknown User';
      if (!userId) return false;

      const currentDate = new Date(record.timestamp);
      const currentYear = currentDate.getFullYear();
      const currentMonth = (currentDate.getMonth() + 1).toString().padStart(2, '0');
      const monthYearKey = `${currentYear}_${currentMonth}`;
      
      // Format the record with proper timestamps
      const recordToSave = {
        ...record,
        userName,
        timestamp: record.timestamp,
        lastUpdated: new Date(),
        date: format(new Date(record.timestamp), 'dd'),
        month: parseInt(currentMonth),
        year: currentYear,
        workingHours: record.punchIn && record.punchOut ? 
          calculateWorkingHours(record.punchIn, record.punchOut) : 0,
        synced: true
      };

      // Save to individual attendance collection
      const attendanceRef = collection(db, 'users', userId, 'attendance');
      const todayQuery = query(
        attendanceRef,
        where('date', '==', record.date),
        where('userId', '==', userId)
      );

      const querySnapshot = await getDocs(todayQuery);
      if (querySnapshot.empty) {
        await addDoc(attendanceRef, {
          ...recordToSave,
          timestamp: Timestamp.fromDate(new Date(record.timestamp)),
          lastUpdated: Timestamp.fromDate(new Date())
        });
      } else {
        const docRef = querySnapshot.docs[0].ref;
        await updateDoc(docRef, {
          ...recordToSave,
          timestamp: Timestamp.fromDate(new Date(record.timestamp)),
          lastUpdated: Timestamp.fromDate(new Date())
        });
      }

      // Update monthly attendance collection
      const monthlyRef = doc(db, 'bdm_monthly_attendance', `${userId}_${monthYearKey}`);
      const monthlyDoc = await getDoc(monthlyRef);

      if (monthlyDoc.exists()) {
        const monthlyData = monthlyDoc.data();
        const records = monthlyData.records || [];
        const recordIndex = records.findIndex((r: any) => r.date === record.date);

        if (recordIndex !== -1) {
          records[recordIndex] = {
            ...recordToSave,
            timestamp: Timestamp.fromDate(new Date(record.timestamp)),
            lastUpdated: Timestamp.fromDate(new Date())
          };
        } else {
          records.push({
            ...recordToSave,
            timestamp: Timestamp.fromDate(new Date(record.timestamp)),
            lastUpdated: Timestamp.fromDate(new Date())
          });
        }

        // Calculate monthly statistics
        const statistics = calculateMonthlyStatistics(records);

        await updateDoc(monthlyRef, {
          records: records.sort((a: any, b: any) => parseInt(b.date) - parseInt(a.date)),
          statistics,
          lastUpdated: Timestamp.fromDate(new Date())
        });
      } else {
        await setDoc(monthlyRef, {
          userId,
          userName,
          month: parseInt(currentMonth),
          year: currentYear,
          records: [{
            ...recordToSave,
            timestamp: Timestamp.fromDate(new Date(record.timestamp)),
            lastUpdated: Timestamp.fromDate(new Date())
          }],
          statistics: calculateMonthlyStatistics([recordToSave]),
          lastUpdated: Timestamp.fromDate(new Date())
        });
      }

      return true;
    } catch (error) {
      console.error('Error saving to Firebase:', error);
      return false;
    }
  };

  // Add helper function to format timestamp
  const formatTimestamp = (date: Date): Date => {
    try {
      return new Date(date.getTime());
    } catch (error) {
      console.error('Error formatting timestamp:', error);
      return new Date();
    }
  };

  // Add helper function to calculate working hours
  const calculateWorkingHours = (punchIn: string, punchOut: string): number => {
    const inTime = new Date(`2000-01-01T${punchIn}`);
    const outTime = new Date(`2000-01-01T${punchOut}`);
    const diffMs = outTime.getTime() - inTime.getTime();
    return Math.round((diffMs / (1000 * 60 * 60)) * 100) / 100;
  };

  // Add helper function to calculate monthly statistics
  const calculateMonthlyStatistics = (records: AttendanceRecord[]) => {
    const statistics = {
      totalDays: records.length,
      presentDays: 0,
      halfDays: 0,
      absentDays: 0,
      totalWorkingHours: 0,
      averageWorkingHours: 0,
      lateArrivals: 0,
      earlyDepartures: 0
    };

    records.forEach(record => {
      switch (record.status) {
        case 'Present':
          statistics.presentDays++;
          break;
        case 'Half Day':
          statistics.halfDays++;
          break;
        case 'On Leave':
          statistics.absentDays++;
          break;
      }

      if (record.punchIn && record.punchOut) {
        const workingHours = calculateWorkingHours(record.punchIn, record.punchOut);
        statistics.totalWorkingHours += workingHours;

        // Check for late arrival (after 9:30 AM)
        const punchInTime = new Date(`2000-01-01T${record.punchIn}`);
        const lateThreshold = new Date(`2000-01-01T09:30`);
        if (punchInTime > lateThreshold) {
          statistics.lateArrivals++;
        }

        // Check for early departure (before 6:00 PM)
        const punchOutTime = new Date(`2000-01-01T${record.punchOut}`);
        const earlyThreshold = new Date(`2000-01-01T18:00`);
        if (punchOutTime < earlyThreshold) {
          statistics.earlyDepartures++;
        }
      }
    });

    statistics.averageWorkingHours = statistics.totalWorkingHours / (statistics.presentDays + statistics.halfDays || 1);
    statistics.averageWorkingHours = Math.round(statistics.averageWorkingHours * 100) / 100;

    return statistics;
  };

  // Update syncWithFirebase function to include sync status
  const syncWithFirebase = async () => {
    if (isSyncing) return;
    
    setIsSyncing(true);
    setSyncStatus('Syncing...');
    
    try {
      const userId = auth.currentUser?.uid;
      if (!userId) {
        setSyncStatus('Not authenticated');
        return;
      }

      // Check for daily sync
      if (await isDailySyncNeeded()) {
        await performDailySync();
      }

      // Regular sync process
      const queueStr = await AsyncStorage.getItem(LOCAL_SYNC_QUEUE_KEY);
      let queue: SyncQueueItem[] = queueStr ? JSON.parse(queueStr) : [];
      
      if (queue.length === 0) {
        setSyncStatus('All data synced');
        setIsSyncing(false);
        return;
      }

      // Get local records
      const localRecordsStr = await AsyncStorage.getItem(LOCAL_ATTENDANCE_KEY);
      const localRecords: LocalAttendanceRecord[] = localRecordsStr ? JSON.parse(localRecordsStr) : [];

      // Group records by month for batch processing
      const recordsByMonth: { [key: string]: LocalAttendanceRecord[] } = {};
      
      for (const queueItem of queue) {
        const record = localRecords.find(r => r.localId === queueItem.localId);
        if (!record || !record.needsSync) continue;

        const date = new Date(record.timestamp);
        const monthYear = `${date.getFullYear()}_${(date.getMonth() + 1).toString().padStart(2, '0')}`;
        
        if (!recordsByMonth[monthYear]) {
          recordsByMonth[monthYear] = [];
        }
        recordsByMonth[monthYear].push(record);
      }

      // Process each month's records
      for (const [monthYear, records] of Object.entries(recordsByMonth)) {
        const [year, month] = monthYear.split('_').map(Number);
        
        // Get existing monthly data
        const monthlyRef = doc(db, 'bdm_monthly_attendance', `${userId}_${monthYear}`);
        const monthlyDoc = await getDoc(monthlyRef);
        
        let existingRecords: any[] = [];
        if (monthlyDoc.exists()) {
          existingRecords = monthlyDoc.data()?.records || [];
        }

        // Merge new records with existing ones
        for (const record of records) {
          const index = existingRecords.findIndex((r: any) => r.date === record.date);
          const recordToSave = {
            ...record,
            timestamp: Timestamp.fromDate(new Date(record.timestamp)),
            lastUpdated: Timestamp.fromDate(new Date()),
            userName: auth.currentUser?.displayName || 'Unknown',
            month: parseInt(month.toString()),
            year: parseInt(year.toString()),
            workingHours: record.punchIn && record.punchOut ? 
              calculateWorkingHours(record.punchIn, record.punchOut) : 0
          };

          if (index !== -1) {
            existingRecords[index] = recordToSave;
          } else {
            existingRecords.push(recordToSave);
          }
        }

        // Calculate statistics
        const statistics = calculateMonthlyStatistics(existingRecords);

        // Save to Firebase
        try {
          await setDoc(monthlyRef, {
            userId,
            userName: auth.currentUser?.displayName || 'Unknown',
            month: parseInt(month.toString()),
            year: parseInt(year.toString()),
            records: existingRecords,
            statistics,
            lastUpdated: Timestamp.fromDate(new Date()),
            lastDailySync: Timestamp.fromDate(new Date())
          });

          // Update local records sync status
          records.forEach(record => {
            const localIndex = localRecords.findIndex(r => r.localId === record.localId);
            if (localIndex !== -1) {
              localRecords[localIndex].needsSync = false;
              localRecords[localIndex].synced = true;
            }
          });

          // Remove successfully synced items from queue
          queue = queue.filter(item => 
            !records.some(record => record.localId === item.localId)
          );

        } catch (error) {
          console.error(`Error syncing month ${monthYear}:`, error);
          // Update retry counts for failed records
          records.forEach(record => {
            const queueItem = queue.find(item => item.localId === record.localId);
            if (queueItem) {
              queueItem.retries++;
              if (queueItem.retries >= MAX_SYNC_RETRIES) {
                queue = queue.filter(item => item.localId !== queueItem.localId);
              }
            }
          });
        }
      }

      // Save updated queue and records
      await AsyncStorage.setItem(LOCAL_SYNC_QUEUE_KEY, JSON.stringify(queue));
      await AsyncStorage.setItem(LOCAL_ATTENDANCE_KEY, JSON.stringify(localRecords));
      
      setLastSyncTime(new Date());
      setSyncStatus(`Last synced: ${format(new Date(), 'hh:mm:ss a')}`);
      setSyncRetries(0);

    } catch (error: any) { // Type the error
      console.error('Error during sync:', error);
      setSyncStatus(`Sync failed: ${error?.message || 'Unknown error'}`);
      setSyncRetries(prev => prev + 1);
    } finally {
      setIsSyncing(false);
    }
  };

  // Add new state for sync status
  const [syncStatus, setSyncStatus] = useState<string>('Not synced yet');

  // Update useEffect for sync intervals
  useEffect(() => {
    let syncIntervalId: NodeJS.Timeout;
    let networkCheckIntervalId: NodeJS.Timeout;
    let dailySyncIntervalId: NodeJS.Timeout;

    const setupSync = async () => {
      // Initial sync
      if (isOnline) {
        await syncWithFirebase();
      }

      // Regular sync interval (every minute)
      syncIntervalId = setInterval(async () => {
        if (isOnline) {
          await syncWithFirebase();
        }
      }, SYNC_INTERVAL);

      // Network status check
      networkCheckIntervalId = setInterval(async () => {
        const online = await checkNetworkStatus();
        if (online && !isOnline) {
          await syncWithFirebase();
        }
      }, NETWORK_CHECK_INTERVAL);

      // Daily sync check (every hour)
      dailySyncIntervalId = setInterval(async () => {
        const now = new Date();
        if (now.getHours() === DAILY_SYNC_HOUR && now.getMinutes() === DAILY_SYNC_MINUTE) {
          await performDailySync();
        }
      }, 60 * 60 * 1000); // Check every hour
    };

    setupSync();

    // Cleanup
    return () => {
      clearInterval(syncIntervalId);
      clearInterval(networkCheckIntervalId);
      clearInterval(dailySyncIntervalId);
    };
  }, [isOnline]);

  // Add useEffect for network status monitoring and sync
  useEffect(() => {
    // Initial load
    loadOfflineRecords();
    checkNetworkStatus();

    // Set up intervals for network checking and sync
    const networkInterval = setInterval(checkNetworkStatus, NETWORK_CHECK_INTERVAL);
    const syncInterval = setInterval(() => {
      if (isOnline && syncQueue.length > 0 && syncRetries < MAX_SYNC_RETRIES) {
        syncWithFirebase();
      }
    }, SYNC_INTERVAL);

    return () => {
      clearInterval(networkInterval);
      clearInterval(syncInterval);
    };
  }, [isOnline, syncQueue.length, syncRetries]);

  // Add function to check network status
  const checkNetworkStatus = useCallback(async () => {
    try {
      const response = await fetch('https://www.google.com');
      setIsOnline(response.ok);
      return response.ok;
    } catch (error) {
      setIsOnline(false);
      return false;
    }
  }, []);

  // Add function to load offline records
  const loadOfflineRecords = async () => {
    try {
      const storedData = await AsyncStorage.getItem(OFFLINE_STORAGE_KEY);
      if (storedData) {
        const records = JSON.parse(storedData) as AttendanceRecord[];
        setOfflineRecords(records);
        setSyncQueue(records.filter((record: AttendanceRecord) => !record.synced));
      }
    } catch (error) {
      console.error('Error loading offline records:', error);
    }
  };

  // Add function to save offline record
  const saveOfflineRecord = async (record: AttendanceRecord) => {
    try {
      const newRecord = { ...record, synced: false };
      const updatedRecords = [...offlineRecords, newRecord];
      
      await AsyncStorage.setItem(OFFLINE_STORAGE_KEY, JSON.stringify(updatedRecords));
      setOfflineRecords(updatedRecords);
      setSyncQueue(prev => [...prev, newRecord]);
      
      return true;
    } catch (error) {
      console.error('Error saving offline record:', error);
      return false;
    }
  };

  const calculateAbsentHistory = (history: AttendanceRecord[]) => {
    const currentMonth = format(new Date(), 'MM');
    const currentYear = format(new Date(), 'yyyy');
    const startDate = startOfMonth(new Date());
    const endDate = endOfMonth(new Date());
    const allDates = eachDayOfInterval({ start: startDate, end: endDate });
    
    const absentDates = allDates.filter(date => {
      const dateStr = format(date, 'dd');
      const day = format(date, 'EEE').toUpperCase();
      const record = history.find(r => r.date === dateStr);
      
      return !record || record.status === 'On Leave';
    });

    const absentHistory = absentDates.map(date => ({
      date: format(date, 'dd MMM yyyy'),
      message: professionalMessages.absent[Math.floor(Math.random() * professionalMessages.absent.length)]
    }));

    setAbsentHistory(absentHistory);
  };

  // Update saveAttendance function to ensure valid timestamps
  const saveAttendance = async (isPunchIn: boolean, photoUri: string, locationCoords: any) => {
    try {
      const userId = auth.currentUser?.uid;
      if (!userId) {
        Alert.alert('Error', 'User not authenticated');
        return;
      }

      const currentTime = new Date();
      if (isNaN(currentTime.getTime())) {
        throw new Error('Invalid current time');
      }

      const dateStr = format(currentTime, 'dd');
      const dayStr = format(currentTime, 'EEE').toUpperCase();
      const timeStr = format(currentTime, 'HH:mm');
      const localId = `${userId}_${dateStr}_${Date.now()}`;

      // Create new record with validated timestamp
      const newRecord: LocalAttendanceRecord = {
        localId,
        date: dateStr,
        day: dayStr,
        punchIn: isPunchIn ? timeStr : (todayRecord?.punchIn || ''),
        punchOut: !isPunchIn ? timeStr : (todayRecord?.punchOut || ''),
        status: 'Present',
        userId,
        timestamp: currentTime,
        photoUri,
        location: locationCoords,
        needsSync: true,
        syncRetries: 0,
        synced: false
      };

      // Validate punch times before calculating status
      const punchInTime = newRecord.punchIn ? 
        parse(newRecord.punchIn, 'HH:mm', new Date()) : null;
      const punchOutTime = newRecord.punchOut ? 
        parse(newRecord.punchOut, 'HH:mm', new Date()) : null;

      if ((newRecord.punchIn && !punchInTime) || (newRecord.punchOut && !punchOutTime)) {
        throw new Error('Invalid punch time format');
      }

      // Calculate status with validated times
     // Calculate status with validated times
newRecord.status = calculateAttendanceStatus(
  newRecord.punchIn,
  newRecord.punchOut
);


      // Save to local storage
      await saveToLocalStorage(newRecord);

      // Update UI
     // Update UI
if (isPunchIn) {
  setPunchInTime(format(currentTime, 'hh:mm a'));
  setIsPunchedIn(true);
} else {
  setPunchOutTime(format(currentTime, 'hh:mm a'));
  setIsPunchedIn(false);
}

// Update today record with updated status
setTodayRecord({
  ...newRecord,
  status: newRecord.status, // force update
});

      Alert.alert(
        'Success',
        `Successfully ${isPunchIn ? 'punched in' : 'punched out'} at ${format(currentTime, 'hh:mm a')}${
          !isOnline ? '\n(Saved offline - will sync when online)' : ''
        }`
      );

    } catch (error) {
      console.error('Error saving attendance:', error);
      Alert.alert('Error', 'Failed to save attendance. Please try again.');
    }
  };

  // Add function to save to local storage
  const saveToLocalStorage = async (record: LocalAttendanceRecord) => {
    try {
      // Get existing records
      const existingRecordsStr = await AsyncStorage.getItem(LOCAL_ATTENDANCE_KEY);
      let existingRecords: LocalAttendanceRecord[] = existingRecordsStr ? JSON.parse(existingRecordsStr) : [];

      // Update or add new record
      const existingIndex = existingRecords.findIndex(r => r.date === record.date);
      if (existingIndex !== -1) {
        existingRecords[existingIndex] = record;
      } else {
        existingRecords.push(record);
      }

      // Save updated records
      await AsyncStorage.setItem(LOCAL_ATTENDANCE_KEY, JSON.stringify(existingRecords));

      // Add to sync queue if needs sync
      if (record.needsSync) {
        await addToSyncQueue(record.localId);
      }

      return true;
    } catch (error) {
      console.error('Error saving to local storage:', error);
      return false;
    }
  };

  // Add function to manage sync queue
  const addToSyncQueue = async (localId: string) => {
    try {
      const queueStr = await AsyncStorage.getItem(LOCAL_SYNC_QUEUE_KEY);
      let queue: SyncQueueItem[] = queueStr ? JSON.parse(queueStr) : [];

      // Add new item to queue if not already present
      if (!queue.find(item => item.localId === localId)) {
        queue.push({
          localId,
          timestamp: Date.now(),
          retries: 0
        });
        await AsyncStorage.setItem(LOCAL_SYNC_QUEUE_KEY, JSON.stringify(queue));
      }
    } catch (error) {
      console.error('Error adding to sync queue:', error);
    }
  };

  // Add function to check if punch in is allowed
  const isPunchInAllowed = (lastPunchOutTime: string | null) => {
    const currentTime = new Date();
    const currentMinutes = currentTime.getHours() * 60 + currentTime.getMinutes();
    
    if (!lastPunchOutTime) return true;
    
    const lastPunchOutDate = new Date(lastPunchOutTime);
    const nextAllowedTime = new Date(lastPunchOutDate);
    nextAllowedTime.setDate(nextAllowedTime.getDate() + 1);
    nextAllowedTime.setHours(1, 0, 0, 0); // 1 AM next day
    
    return currentTime >= nextAllowedTime;
  };

  // Add function to check if daily sync is needed
  const isDailySyncNeeded = async () => {
    try {
      const lastSyncStr = await AsyncStorage.getItem('last_daily_sync');
      if (!lastSyncStr) return true;

      const lastSync = new Date(JSON.parse(lastSyncStr));
      const today = new Date();
      
      return lastSync.getDate() !== today.getDate() ||
             lastSync.getMonth() !== today.getMonth() ||
             lastSync.getFullYear() !== today.getFullYear();
    } catch (error) {
      console.error('Error checking daily sync:', error);
      return true;
    }
  };

  // Add function for daily sync
  const performDailySync = async () => {
    try {
      const userId = auth.currentUser?.uid;
      if (!userId) return;

      const today = new Date();
      const monthYear = `${today.getFullYear()}_${(today.getMonth() + 1).toString().padStart(2, '0')}`;
      
      // Get all local records for current month
      const localRecordsStr = await AsyncStorage.getItem(LOCAL_ATTENDANCE_KEY);
      const localRecords: LocalAttendanceRecord[] = localRecordsStr ? JSON.parse(localRecordsStr) : [];
      
      // Get Firebase records
      const monthlyRef = doc(db, 'bdm_monthly_attendance', `${userId}_${monthYear}`);
      const monthlyDoc = await getDoc(monthlyRef);
      
      let firebaseRecords = monthlyDoc.exists() ? monthlyDoc.data()?.records || [] : [];
      
      // Merge records, giving priority to local records
      const mergedRecords = [...firebaseRecords];
      localRecords.forEach(localRecord => {
        const index = mergedRecords.findIndex((r: any) => r.date === localRecord.date);
        if (index !== -1) {
          mergedRecords[index] = {
            ...localRecord,
            timestamp: Timestamp.fromDate(new Date(localRecord.timestamp)),
            lastUpdated: Timestamp.fromDate(new Date()),
            synced: true
          };
        } else {
          mergedRecords.push({
            ...localRecord,
            timestamp: Timestamp.fromDate(new Date(localRecord.timestamp)),
            lastUpdated: Timestamp.fromDate(new Date()),
            synced: true
          });
        }
      });

      // Calculate updated statistics
      const statistics = calculateMonthlyStatistics(mergedRecords);

      // Update Firebase
      await setDoc(monthlyRef, {
        userId,
        userName: auth.currentUser?.displayName || 'Unknown',
        month: today.getMonth() + 1,
        year: today.getFullYear(),
        records: mergedRecords,
        statistics,
        lastUpdated: Timestamp.fromDate(new Date()),
        lastDailySync: Timestamp.fromDate(new Date())
      });

      // Update local storage
      await AsyncStorage.setItem(LOCAL_ATTENDANCE_KEY, JSON.stringify(mergedRecords));
      await AsyncStorage.setItem('last_daily_sync', JSON.stringify(new Date()));

      // Update UI
      setAttendanceHistory(mergedRecords);
      updateWeekDaysStatus(mergedRecords);
      calculateStatusCounts(mergedRecords);
      
      console.log('Daily sync completed successfully');
    } catch (error) {
      console.error('Error in daily sync:', error);
    }
  };

  // Update sync status display in the UI
  const renderSyncStatus = () => (
    <View style={styles.syncStatusContainer}>
      <View style={styles.syncStatusRow}>
        <MaterialIcons 
          name={isSyncing ? 'sync' : isOnline ? 'cloud-done' : 'cloud-off'} 
          size={16} 
          color={isSyncing ? '#FF8447' : isOnline ? '#4CAF50' : '#999'} 
          style={[styles.syncIcon, isSyncing && styles.syncingIcon]} 
        />
        <Text style={styles.syncStatusText}>{syncStatus}</Text>
      </View>
      {!isOnline && (
        <Text style={styles.offlineText}>
          Working offline - changes will sync when connection is restored
        </Text>
      )}
    </View>
  );

  return (
    <AppGradient>
      <BDMMainLayout 
        title="Attendance"
        showBackButton
        showDrawer={true}
      >
        {!isInitialLoadComplete ? (
          <AttendanceSkeleton />
        ) : (
          <ScrollView style={styles.scrollView}>
            {/* Punch Card with Map */}
            <View style={styles.punchCard}>
              {/* Map View */}
              <View style={styles.mapContainer}>
                {renderMap()}
              </View>

              {/* Punch Info */}
              <View style={styles.punchInfo}>
                <Text style={styles.punchLabel}>Take Attendance</Text>
                <TouchableOpacity
                  style={[
                    styles.punchButton, 
                    isPunchedIn && styles.punchOutButton,
                    isPunchButtonDisabled && styles.punchButtonDisabled
                  ]}
                  onPress={handlePunch}
                  disabled={isPunchButtonDisabled}
                >
                  <Text style={[
                    styles.punchButtonText,
                    isPunchButtonDisabled && styles.punchButtonTextDisabled
                  ]}>
                    {isPunchedIn ? 'Punch Out' : 'Punch In'}
                  </Text>
                </TouchableOpacity>
              </View>

              <View style={styles.timeInfo}>
                <View style={styles.timeColumn}>
                  <Text style={styles.timeLabel}>Punch In</Text>
                  <Text style={styles.timeValue}>{punchInTime || '-----'}</Text>
                </View>
                <View style={styles.timeColumn}>
                  <Text style={styles.timeLabel}>Punch Out</Text>
                  <Text style={styles.timeValue}>{punchOutTime || '-----'}</Text>
                </View>
              </View>
            </View>

            {/* Week View */}
            <View style={styles.weekCard}>
              <Text style={styles.dateText}>{format(currentDate, 'dd MMMM (EEEE)')}</Text>
              <View style={styles.weekDays}>
                {weekDaysStatus.map((day, index) => (
                  <View key={index} style={styles.dayContainer}>
                    <View 
                      style={[
                        styles.dayCircle,
                        { 
                          backgroundColor: getStatusCircleColor(day.status),
                          borderColor: getStatusBorderColor(day.status)
                        }
                      ]}
                    >
                      {getStatusIcon(day.status)}
                    </View>
                    <Text style={[
                      styles.weekDayText,
                      day.status === 'inactive' && styles.inactiveText
                    ]}>
                      {day.day}
                    </Text>
                    {day.date && (
                      <Text style={[
                        styles.weekDateText,
                        day.status === 'inactive' && styles.inactiveText
                      ]}>
                        {day.date}
                      </Text>
                    )}
                  </View>
                ))}
              </View>
            </View>

            {/* Month Scroll */}
            <MonthScroll 
              selectedMonth={selectedMonth}
              onSelectMonth={setSelectedMonth}
              onLongPressMonth={handleLongPressMonth}
            />

            {/* Attendance Summary */}
            <View style={styles.summaryContainer}>
              <TouchableOpacity 
                style={getSummaryItemStyle('Present')}
                onPress={() => handleSummaryItemPress('Present')}
              >
                <Text style={styles.summaryStatusPresent}>Present</Text>
                <Text style={styles.summaryCount}>{statusCounts.Present} days</Text>
              </TouchableOpacity>
              <TouchableOpacity 
                style={getSummaryItemStyle('Half Day')}
                onPress={() => handleSummaryItemPress('Half Day')}
              >
                <Text style={styles.summaryStatusHalfDay}>Half Day</Text>
                <Text style={styles.summaryCount}>{statusCounts["Half Day"]} days</Text>
              </TouchableOpacity>
              <TouchableOpacity 
                style={getSummaryItemStyle('On Leave')}
                onPress={() => handleSummaryItemPress('On Leave')}
              >
                <Text style={styles.summaryStatusAbsent}>Absent</Text>
                <Text style={styles.summaryCount}>{statusCounts["On Leave"]} days</Text>
              </TouchableOpacity>
            </View>

            {/* Attendance History */}
            <View style={styles.historySection}>
              <View style={styles.historyHeader}>
                <Text style={styles.sectionTitle}>Attendance History</Text>
                {activeFilter && (
                  <TouchableOpacity
                    style={styles.clearFilterButton}
                    onPress={() => setActiveFilter(null)}
                  >
                    <Text style={styles.clearFilterText}>Clear Filter</Text>
                    <MaterialIcons name="clear" size={16} color="#FF8447" />
                  </TouchableOpacity>
                )}
              </View>
              
              {filteredHistory.length === 0 ? (
                <View style={styles.emptyHistoryContainer}>
                  <MaterialIcons name="event-busy" size={48} color="#999" />
                  <Text style={styles.emptyHistoryText}>
                    {activeFilter 
                      ? `No ${activeFilter} records found` 
                      : "No attendance records found"}
                  </Text>
                  <Text style={styles.emptyHistorySubText}>
                    {activeFilter 
                      ? "Try selecting a different filter" 
                      : "Your attendance history will appear here"}
                  </Text>
                </View>
              ) : (
                filteredHistory.map((record, index) => (
                  <View key={index} style={styles.historyCard}>
                    <View style={styles.dateColumn}>
                      <Text style={styles.dateNumber}>{record.date}</Text>
                      <Text style={styles.dateDay}>{record.day}</Text>
                    </View>
                    <View style={styles.punchDetails}>
                      <View style={styles.punchTimeContainer}>
                        <Text style={styles.punchTime}>{record.punchIn ? format(new Date(`2000-01-01T${record.punchIn}`), 'hh:mm a') : '-----'}</Text>
                        <Text style={styles.punchType}>Punch In</Text>
                      </View>
                      <View style={styles.punchTimeContainer}>
                        <Text style={styles.punchTime}>{record.punchOut ? format(new Date(`2000-01-01T${record.punchOut}`), 'hh:mm a') : '-----'}</Text>
                        <Text style={styles.punchType}>Punch Out</Text>
                      </View>
                    </View>
                    <View style={[styles.statusBadge, getStatusStyle(record.status)]}>
                    <Text style={[styles.statusText, getStatusTextStyle(record.status)]}>
  {record.status}
</Text>
                    </View>
                  </View>
                ))
              )}
            </View>

            {/* Absent History Section */}
            {absentHistory.length > 0 && (
              <View style={styles.absentHistoryContainer}>
                <Text style={styles.absentHistoryTitle}>Absent History</Text>
                {absentHistory.map((item, index) => (
                  <View key={index} style={styles.absentHistoryItem}>
                    <Text style={styles.absentDate}>{item.date}</Text>
                    <Text style={styles.absentMessage}>{item.message}</Text>
                  </View>
                ))}
              </View>
            )}

            {/* Updated Sync Status */}
            {renderSyncStatus()}
          </ScrollView>
        )}
      </BDMMainLayout>
    </AppGradient>
  );
};

=======
>>>>>>> 2ee0637f
// Add styles first
const styles = StyleSheet.create({
  scrollView: {
    flex: 1,
    backgroundColor: '#FFF8F0',
  },
  mapContainer: {
    height: 180,
    borderRadius: 8,
    overflow: 'hidden',
    marginBottom: 16,
  },
  map: {
    flex: 1,
  },
  mapFallback: {
    flex: 1,
    backgroundColor: '#F5F5F5',
    justifyContent: 'center',
    alignItems: 'center',
    borderRadius: 12,
  },
  mapFallbackText: {
    fontSize: 16,
    fontFamily: 'LexendDeca_400Regular',
    color: '#666',
    textAlign: 'center',
    marginTop: 12,
    paddingHorizontal: 24,
  },
  punchCard: {
    backgroundColor: 'white',
    borderRadius: 12,
    padding: 16,
    margin: 16,
    marginTop: 0,
    marginBottom: 12,
    shadowColor: '#000',
    shadowOffset: { width: 0, height: 1 },
    shadowOpacity: 0.1,
    shadowRadius: 2,
    elevation: 2,
  },
  punchInfo: {
    flexDirection: 'row',
    justifyContent: 'space-between',
    alignItems: 'center',
    marginBottom: 16,
  },
  punchLabel: {
    fontSize: 16,
    fontFamily: 'LexendDeca_500Medium',
    color: '#333',
  },
  punchButton: {
    backgroundColor: '#4CAF50',
    paddingHorizontal: 20,
    paddingVertical: 8,
    borderRadius: 8,
  },
  punchOutButton: {
    backgroundColor: '#FF4444',
  },
  punchButtonText: {
    color: 'white',
    fontFamily: 'LexendDeca_500Medium',
  },
  timeInfo: {
    flexDirection: 'row',
    justifyContent: 'space-around',
  },
  timeColumn: {
    alignItems: 'center',
  },
  timeLabel: {
    fontSize: 14,
    color: '#666',
    fontFamily: 'LexendDeca_400Regular',
  },
  timeValue: {
    fontSize: 16,
    color: '#333',
    fontFamily: 'LexendDeca_500Medium',
    marginTop: 4,
  },
  weekCard: {
    backgroundColor: 'white',
    borderRadius: 12,
    padding: 16,
    margin: 16,
    marginTop: 0,
    marginBottom: 12,
    shadowColor: '#000',
    shadowOffset: { width: 0, height: 1 },
    shadowOpacity: 0.1,
    shadowRadius: 2,
    elevation: 2,
  },
  dateText: {
    fontSize: 18,
    color: '#333',
    fontFamily: 'LexendDeca_500Medium',
    marginBottom: 16,
    textAlign: 'center',
  },
  weekDays: {
    flexDirection: 'row',
    justifyContent: 'space-between',
    paddingHorizontal: 8,
  },
  dayContainer: {
    alignItems: 'center',
    width: 45,
  },
  dayCircle: {
    width: 36,
    height: 36,
    borderRadius: 18,
    justifyContent: 'center',
    alignItems: 'center',
    marginBottom: 4,
    borderWidth: 1,
    borderColor: '#DDD',
  },
  weekDayText: {
    fontSize: 14,
    color: '#666',
    fontFamily: 'LexendDeca_500Medium',
    marginTop: 2,
  },
  weekDateText: {
    fontSize: 12,
    color: '#999',
    fontFamily: 'LexendDeca_400Regular',
  },
  summaryContainer: {
    flexDirection: 'row',
    justifyContent: 'space-around',
    marginHorizontal: 16,
    marginBottom: 16,
  },
  summaryItem: {
    flex: 1,
    backgroundColor: 'white',
    borderRadius: 12,
    padding: 12,
    marginHorizontal: 4,
    alignItems: 'center',
    shadowColor: '#000',
    shadowOffset: { width: 0, height: 1 },
    shadowOpacity: 0.1,
    shadowRadius: 2,
    elevation: 2,
  },
  summaryStatusPresent: {
    fontSize: 16,
    fontFamily: 'LexendDeca_500Medium',
    color: '#4CAF50',
    marginBottom: 4,
  },
  summaryStatusHalfDay: {
    fontSize: 16,
    fontFamily: 'LexendDeca_500Medium',
    color: '#FFC107',
    marginBottom: 4,
  },
  summaryStatusAbsent: {
    fontSize: 16,
    fontFamily: 'LexendDeca_500Medium',
    color: '#FF5252',
    marginBottom: 4,
  },
  summaryCount: {
    fontSize: 14,
    fontFamily: 'LexendDeca_400Regular',
    color: '#666',
  },
  historyCard: {
    backgroundColor: 'white',
    borderRadius: 12,
    padding: 16,
    marginHorizontal: 16,
    marginBottom: 8,
    flexDirection: 'row',
    alignItems: 'center',
    shadowColor: '#000',
    shadowOffset: { width: 0, height: 1 },
    shadowOpacity: 0.1,
    shadowRadius: 2,
    elevation: 2,
  },
  dateColumn: {
    alignItems: 'center',
    width: 40,
    marginRight: 12,
  },
  dateNumber: {
    fontSize: 18,
    fontFamily: 'LexendDeca_600SemiBold',
    color: '#333',
  },
  dateDay: {
    fontSize: 12,
    color: '#666',
    fontFamily: 'LexendDeca_400Regular',
  },
  punchDetails: {
    flex: 1,
    flexDirection: 'column',
    marginRight: 8,
  },
  punchTimeContainer: {
    flexDirection: 'row',
    justifyContent: 'space-between',
    marginBottom: 4,
  },
  punchTime: {
    fontSize: 14,
    color: '#333',
    fontFamily: 'LexendDeca_500Medium',
  },
  punchType: {
    fontSize: 12,
    color: '#666',
    fontFamily: 'LexendDeca_400Regular',
  },
  statusBadge: {
    paddingHorizontal: 12,
    paddingVertical: 6,
    borderRadius: 12,
    justifyContent: 'center',
    alignItems: 'center',
    minWidth: 80,
  },
  presentStatus: {
    backgroundColor: '#E8F5E9',
  },
  halfDayStatus: {
    backgroundColor: '#FFF3E0',
  },
  leaveStatus: {
    backgroundColor: '#FFEBEE',
  },
  presentText: {
    color: '#4CAF50',
    fontSize: 12,
    fontFamily: 'LexendDeca_500Medium',
  },
  halfDayText: {
    color: '#FFC107',
    fontSize: 12,
    fontFamily: 'LexendDeca_500Medium',
  },
  leaveText: {
    color: '#FF5252',
    fontSize: 12,
    fontFamily: 'LexendDeca_500Medium',
  },
  statusText: {
    fontSize: 12,
    fontFamily: 'LexendDeca_500Medium',
  },
  markerContainer: {
    width: 36,
    height: 36,
    justifyContent: 'center',
    alignItems: 'center',
  },
  emptyHistoryContainer: {
    alignItems: 'center',
    justifyContent: 'center',
    padding: 40,
    backgroundColor: '#fff',
    borderRadius: 12,
    margin: 16,
    shadowColor: '#000',
    shadowOffset: {
      width: 0,
      height: 2,
    },
    shadowOpacity: 0.1,
    shadowRadius: 3.84,
    elevation: 3,
  },
  emptyHistoryText: {
    fontSize: 16,
    color: '#666',
    fontFamily: 'LexendDeca_500Medium',
    marginTop: 16,
  },
  emptyHistorySubText: {
    fontSize: 14,
    color: '#999',
    fontFamily: 'LexendDeca_400Regular',
    marginTop: 8,
  },
  sectionTitle: {
    fontSize: 18,
    color: '#333',
    fontFamily: 'LexendDeca_600SemiBold',
    marginHorizontal: 16,
    marginVertical: 8,
  },
  historySection: {
    marginTop: 16,
  },
  loadingLocation: {
    flex: 1,
    justifyContent: 'center',
    alignItems: 'center',
    backgroundColor: '#F5F5F5',
  },
  loadingText: {
    marginTop: 12,
    fontSize: 16,
    fontFamily: 'LexendDeca_400Regular',
    color: '#666',
  },
  punchButtonDisabled: {
    backgroundColor: '#CCCCCC',
    opacity: 0.7,
  },
  punchButtonTextDisabled: {
    color: '#666',
  },
  nextPunchInfo: {
    textAlign: 'center',
    fontSize: 12,
    fontFamily: 'LexendDeca_400Regular',
    color: '#666',
    marginTop: 8,
    fontStyle: 'italic',
  },
  summaryItemBlurred: {
    opacity: 0.5,
  },
  summaryItemActive: {
    borderWidth: 2,
    borderColor: '#FF8447',
    transform: [{ scale: 1.05 }],
  },
  historyHeader: {
    flexDirection: 'row',
    justifyContent: 'space-between',
    alignItems: 'center',
    marginHorizontal: 16,
    marginVertical: 8,
  },
  clearFilterButton: {
    flexDirection: 'row',
    alignItems: 'center',
    backgroundColor: '#FFF5E6',
    paddingHorizontal: 10,
    paddingVertical: 4,
    borderRadius: 16,
  },
  clearFilterText: {
    fontSize: 12,
    fontFamily: 'LexendDeca_400Regular',
    color: '#FF8447',
    marginRight: 4,
  },
  monthScrollContainer: {
    marginVertical: 8,
  },
  monthScrollContent: {
    paddingHorizontal: 16,
  },
  monthItem: {
    paddingHorizontal: 16,
    paddingVertical: 8,
    marginRight: 8,
    borderRadius: 20,
    backgroundColor: '#F5F5F5',
  },
  selectedMonthItem: {
    backgroundColor: '#FF8447',
  },
  pastMonthItem: {
    opacity: 0.6,
  },
  monthText: {
    fontSize: 14,
    color: '#666',
    fontFamily: 'LexendDeca_400Regular',
  },
  selectedMonthText: {
    color: '#FFFFFF',
    fontFamily: 'LexendDeca_500Medium',
  },
  pastMonthText: {
    color: '#999',
  },
  skeletonContainer: {
    padding: 16,
  },
  skeletonMap: {
    borderRadius: 12,
    marginBottom: 16,
  },
  skeletonPunchCard: {
    borderRadius: 12,
    marginBottom: 16,
  },
  skeletonWeekCard: {
    borderRadius: 12,
    marginBottom: 16,
  },
  skeletonSummary: {
    borderRadius: 12,
    marginBottom: 16,
  },
  skeletonHistory: {
    borderRadius: 12,
  },
});

// Add AttendanceSkeleton component
const AttendanceSkeleton = () => {
  return (
    <View style={styles.skeletonContainer}>
      <WaveSkeleton width="100%" height={200} style={styles.skeletonMap} />
      <WaveSkeleton width="100%" height={120} style={styles.skeletonPunchCard} />
      <WaveSkeleton width="100%" height={100} style={styles.skeletonWeekCard} />
      <WaveSkeleton width="100%" height={80} style={styles.skeletonSummary} />
      <WaveSkeleton width="100%" height={200} style={styles.skeletonHistory} />
    </View>
  );
};

// Add MonthScroll component
const MonthScroll = ({ 
  selectedMonth,
  onSelectMonth,
  onLongPressMonth
}: { 
  selectedMonth: number;
  onSelectMonth: (month: number) => void;
  onLongPressMonth: (month: number) => void;
}) => {
  const currentMonth = new Date().getMonth();
  
  return (
    <ScrollView 
      horizontal 
      showsHorizontalScrollIndicator={false}
      style={styles.monthScrollContainer}
      contentContainerStyle={styles.monthScrollContent}
    >
      {MONTHS.map((month, index) => (
        <TouchableOpacity
          key={month.value}
          style={[
            styles.monthItem,
            selectedMonth === month.value && styles.selectedMonthItem,
            index < currentMonth && styles.pastMonthItem
          ]}
          onPress={() => onSelectMonth(month.value)}
          onLongPress={() => onLongPressMonth(month.value)}
        >
          <Text style={[
            styles.monthText,
            selectedMonth === month.value && styles.selectedMonthText,
            index < currentMonth && styles.pastMonthText
          ]}>
            {month.label.substring(0, 3)}
          </Text>
        </TouchableOpacity>
      ))}
    </ScrollView>
  );
};

const BDMAttendanceScreen = () => {
  // Map and location states
  const [location, setLocation] = useState<Location.LocationObject | null>(null);
  const [mapError, setMapError] = useState(false);
  const [permissionStatus, setPermissionStatus] = useState<string>('unknown');
  const [locationServiceEnabled, setLocationServiceEnabled] = useState<boolean | null>(null);
  const [mapReady, setMapReady] = useState(false);
  
  // Attendance states
  const [currentDate, setCurrentDate] = useState(new Date());
  const [punchInTime, setPunchInTime] = useState<string>('');
  const [punchOutTime, setPunchOutTime] = useState<string>('');
  const [isPunchedIn, setIsPunchedIn] = useState(false);
  const [isPunchButtonDisabled, setIsPunchButtonDisabled] = useState(false);
  const [todayRecord, setTodayRecord] = useState<AttendanceRecord | null>(null);
  const [attendanceHistory, setAttendanceHistory] = useState<AttendanceRecord[]>([]);
  const [filteredHistory, setFilteredHistory] = useState<AttendanceRecord[]>([]);
  const [activeFilter, setActiveFilter] = useState<'Present' | 'Half Day' | 'On Leave' | null>(null);
  const [statusCounts, setStatusCounts] = useState({
    Present: 0,
    'Half Day': 0,
    'On Leave': 0
  });
  const [selectedMonth, setSelectedMonth] = useState(new Date().getMonth());
  const [isLoading, setIsLoading] = useState(true);
  const [showMonthSelector, setShowMonthSelector] = useState(false);

  // Add new state for location caching
  const [isMapReady, setIsMapReady] = useState(false);
  const mapRef = useRef<MapView | null>(null);
  const locationCacheKey = 'bdm_location_cache';
  const locationCacheTimeout = 5 * 60 * 1000; // 5 minutes

  const navigation = useNavigation<BDMAttendanceScreenNavigationProp>();
  const route = useRoute<BDMAttendanceScreenRouteProp>();

  const weekDays = ['M', 'T', 'W', 'T', 'F', 'S'];
  const [weekDaysStatus, setWeekDaysStatus] = useState<Array<{ day: string, date?: string, status: 'active' | 'inactive' | 'Present' | 'Half Day' | 'On Leave' }>>([
    { day: 'M', status: 'inactive' },
    { day: 'T', status: 'inactive' },
    { day: 'W', status: 'inactive' },
    { day: 'T', status: 'inactive' },
    { day: 'F', status: 'inactive' },
    { day: 'S', status: 'inactive' }
  ]);

  // Set default location
  const defaultLocation = {
    coords: {
      latitude: DEFAULT_LOCATION.latitude,
      longitude: DEFAULT_LOCATION.longitude,
      altitude: null,
      accuracy: 5,
      altitudeAccuracy: null,
      heading: null,
      speed: null
    },
    timestamp: Date.now()
  };

  // Add checkAndRequestPermissions function
  const checkAndRequestPermissions = async () => {
    try {
      const enabled = await Location.hasServicesEnabledAsync();
      setLocationServiceEnabled(enabled);
      
      if (!enabled) {
        Alert.alert(
          "Location Services Required",
          "Please enable location services to use the attendance feature.",
          [
            { text: "Open Settings", onPress: () => Linking.openSettings() },
            { text: "Cancel", style: "cancel" }
          ]
        );
        return;
      }
      
      const { status } = await Location.requestForegroundPermissionsAsync();
      setPermissionStatus(status);
      
      if (status !== 'granted') {
        Alert.alert(
          "Location Permission Required",
          "Please grant location permission to use the attendance feature.",
          [
            { text: "Open Settings", onPress: () => Linking.openSettings() },
            { text: "Cancel", style: "cancel" }
          ]
        );
        return;
      }
      
      // If all permissions are granted, proceed with loading the map
      await loadLocation();
    } catch (error) {
      console.error('Error setting up location services:', error);
      setMapError(true);
    }
  };

  // Add effect for initial loading
  useEffect(() => {
    const loadInitialData = async () => {
      setIsLoading(true);
      await Promise.all([
        checkAndRequestPermissions(),
        fetchAttendanceHistory()
      ]);
      setIsLoading(false);
    };

    loadInitialData();
  }, []);

  useEffect(() => {
    // Request location permission immediately on screen load
    (async () => {
      try {
        const enabled = await Location.hasServicesEnabledAsync();
        setLocationServiceEnabled(enabled);
        
        if (!enabled) {
          Alert.alert(
            "Location Services Required",
            "Please enable location services to use the attendance feature.",
            [
              { text: "Open Settings", onPress: () => Linking.openSettings() },
              { text: "Cancel", style: "cancel" }
            ]
          );
          return;
        }
        
        const { status } = await Location.requestForegroundPermissionsAsync();
        setPermissionStatus(status);
        
        if (status !== 'granted') {
          Alert.alert(
            "Location Permission Required",
            "Please grant location permission to use the attendance feature.",
            [
              { text: "Open Settings", onPress: () => Linking.openSettings() },
              { text: "Cancel", style: "cancel" }
            ]
          );
          return;
        }
        
        // If all permissions are granted, proceed with loading the map
        await loadLocation();
      } catch (error) {
        console.error('Error setting up location services:', error);
        setMapError(true);
      }
    })();
    
    // Initialize the current date and update weekly days
    initializeDate();
    
    // Fetch attendance history
    fetchAttendanceHistory();
  }, []);

  // Add filtered history effect
  useEffect(() => {
    if (activeFilter) {
      setFilteredHistory(attendanceHistory.filter(record => record.status === activeFilter));
    } else {
      setFilteredHistory(attendanceHistory);
    }
  }, [activeFilter, attendanceHistory]);

  // Add punch button disabled effect
  useEffect(() => {
    const checkPunchButtonState = () => {
      // If already punched out today, disable until 8 AM tomorrow
      if (punchInTime && punchOutTime) {
        const now = new Date();
        const tomorrow = new Date();
        tomorrow.setDate(tomorrow.getDate() + 1);
        tomorrow.setHours(8, 0, 0, 0); // 8 AM tomorrow
        
        if (now < tomorrow) {
          setIsPunchButtonDisabled(true);
          
          // Set a timeout to re-enable the button at 8 AM tomorrow
          const timeUntil8AM = tomorrow.getTime() - now.getTime();
          const timeoutId = setTimeout(() => {
            setIsPunchButtonDisabled(false);
          }, timeUntil8AM);
          
          return () => clearTimeout(timeoutId);
        }
      } else {
        setIsPunchButtonDisabled(false);
      }
    };
    
    checkPunchButtonState();
    
    // Set up an interval to check every minute
    const intervalId = setInterval(checkPunchButtonState, 60000);
    return () => clearInterval(intervalId);
  }, [punchInTime, punchOutTime]);

  useEffect(() => {
    // Process camera data when returned from BDMCameraScreen
    if (route.params && route.params.photo && route.params.location) {
      try {
        const { photo, location, isPunchIn } = route.params;
        saveAttendance(isPunchIn || false, photo.uri, location.coords);
      } catch (error) {
        console.error("Error processing camera data:", error);
        Alert.alert("Error", "Failed to process camera data. Please try again.");
      }
    }
  }, [route.params]);

  const initializeDate = () => {
    const today = new Date();
    setCurrentDate(today);
    
    // Create default week days status first
    const dayOfWeek = today.getDay(); // 0 = Sunday, 1 = Monday, etc.
    const adjustedDay = dayOfWeek === 0 ? 6 : dayOfWeek - 1; // Adjust to our 0-indexed array (M=0, T=1, etc.)
    
    // Calculate the date for Monday of this week
    const startOfWeek = new Date(today);
    startOfWeek.setDate(today.getDate() - adjustedDay); // Go back to Monday
    
    const updatedWeekDays = weekDaysStatus.map((day, index) => {
      // Calculate the date for this weekday
      const currentDate = new Date(startOfWeek);
      currentDate.setDate(startOfWeek.getDate() + index);
      const dateStr = format(currentDate, 'dd');
      
      return { 
        day: day.day,
        date: dateStr,
        status: (index <= adjustedDay ? 'active' : 'inactive') as 'active' | 'inactive' | 'Present' | 'Half Day' | 'On Leave'
      };
    });
    
    setWeekDaysStatus(updatedWeekDays);
  };

  // Optimize map loading with caching
  const loadLocation = async () => {
    try {
      // First try to get cached location
      const cachedLocation = await getCachedLocation();
      if (cachedLocation) {
        setLocation(cachedLocation);
        return;
      }

      // If no cached location, request new location
      const { status } = await Location.requestForegroundPermissionsAsync();
      setPermissionStatus(status);
      
      if (status !== 'granted') {
        setMapError(true);
        return;
      }
      
      const locationService = await Location.hasServicesEnabledAsync();
      setLocationServiceEnabled(locationService);
      
      if (!locationService) {
        setMapError(true);
        return;
      }
      
      // Get location with high accuracy but with a timeout
      const location = await Promise.race([
        Location.getCurrentPositionAsync({
          accuracy: Location.Accuracy.High,
          timeInterval: 5000
        }),
        new Promise((_, reject) => 
          setTimeout(() => reject(new Error('Location timeout')), 10000)
        )
      ]).catch(async () => {
        // Fallback to lower accuracy if high accuracy times out
        return Location.getCurrentPositionAsync({
          accuracy: Location.Accuracy.Balanced,
          timeInterval: 5000
        });
      });
      
      if (location && typeof location === 'object' && 'coords' in location) {
        const locationObj = location as Location.LocationObject;
        setLocation(locationObj);
        await cacheLocation(locationObj);
      } else {
        throw new Error('Invalid location data');
      }
    } catch (error) {
      console.error('Error loading location:', error);
      setMapError(true);
    }
  };

  // Cache location for faster loading
  const cacheLocation = async (location: Location.LocationObject) => {
    try {
      await AsyncStorage.setItem(locationCacheKey, JSON.stringify({
        location,
        timestamp: Date.now()
      }));
    } catch (error) {
      console.error('Error caching location:', error);
    }
  };

  // Get cached location if available and not expired
  const getCachedLocation = async (): Promise<Location.LocationObject | null> => {
    try {
      const cachedData = await AsyncStorage.getItem(locationCacheKey);
      if (cachedData) {
        const { location, timestamp } = JSON.parse(cachedData);
        const now = Date.now();
        
        // Check if cache is still valid (less than 5 minutes old)
        if (now - timestamp < locationCacheTimeout) {
          return location;
        }
      }
      return null;
    } catch (error) {
      console.error('Error getting cached location:', error);
      return null;
    }
  };

  const fetchAttendanceHistory = async () => {
    try {
      const userId = auth.currentUser?.uid;
      if (!userId) {
        Alert.alert('Error', 'User not authenticated');
        return;
      }

      const currentYear = new Date().getFullYear();
      const monthYearKey = `${currentYear}_${selectedMonth.toString().padStart(2, '0')}`;

      // First try to get from monthly attendance collection
      const monthlyAttendanceRef = doc(db, 'bdm_monthly_attendance', `${userId}_${monthYearKey}`);
      const monthlyDoc = await getDoc(monthlyAttendanceRef);

      if (monthlyDoc.exists()) {
        const monthlyData = monthlyDoc.data();
        const records = monthlyData.records || [];
        
        const history: AttendanceRecord[] = records.map((record: any) => ({
          date: record.date,
          day: record.day,
          punchIn: record.punchIn,
          punchOut: record.punchOut,
          status: record.status,
          userId,
          timestamp: new Date(currentYear, selectedMonth, parseInt(record.date)),
          photoUri: record.photoUri,
          location: record.location
        }));

        const sortedHistory = history.sort((a, b) => b.timestamp.getTime() - a.timestamp.getTime());
        setAttendanceHistory(sortedHistory);
        calculateStatusCounts(sortedHistory);
        updateWeekDaysStatus(sortedHistory);

        // Update today's punch in/out status if today's record exists
        const today = format(new Date(), 'dd');
        const todayRecord = history.find(record => record.date === today);
        if (todayRecord) {
          setTodayRecord(todayRecord);
          setPunchInTime(todayRecord.punchIn ? format(new Date(`2000-01-01T${todayRecord.punchIn}`), 'hh:mm a') : '');
          setPunchOutTime(todayRecord.punchOut ? format(new Date(`2000-01-01T${todayRecord.punchOut}`), 'hh:mm a') : '');
          setIsPunchedIn(!!todayRecord.punchIn && !todayRecord.punchOut);
        }
      } else {
        // Fallback to individual attendance records if monthly data not found
        const attendanceRef = collection(db, 'users', userId, 'attendance');
        const querySnapshot = await getDocs(attendanceRef);
        
        const history: AttendanceRecord[] = [];
        const today = format(new Date(), 'dd');
        
        querySnapshot.forEach((doc) => {
          const data = doc.data();
          const recordDate = data.timestamp.toDate();
          
          // Only include records from selected month
          if (recordDate.getMonth() === selectedMonth && recordDate.getFullYear() === currentYear) {
            history.push({
              date: data.date,
              day: data.day,
              punchIn: data.punchIn,
              punchOut: data.punchOut,
              status: data.status,
              userId: data.userId,
              timestamp: recordDate,
              photoUri: data.photoUri,
              location: data.location
            });

            // Update today's punch in/out status
            if (data.date === today) {
              setTodayRecord({
                date: data.date,
                day: data.day,
                punchIn: data.punchIn,
                punchOut: data.punchOut,
                status: data.status,
                userId: data.userId,
                timestamp: recordDate,
                photoUri: data.photoUri,
                location: data.location
              });
              
              setPunchInTime(data.punchIn ? format(new Date(`2000-01-01T${data.punchIn}`), 'hh:mm a') : '');
              setPunchOutTime(data.punchOut ? format(new Date(`2000-01-01T${data.punchOut}`), 'hh:mm a') : '');
              setIsPunchedIn(!!data.punchIn && !data.punchOut);
            }
          }
        });

        const sortedHistory = history.sort((a, b) => b.timestamp.getTime() - a.timestamp.getTime());
        setAttendanceHistory(sortedHistory);
        calculateStatusCounts(sortedHistory);
        updateWeekDaysStatus(sortedHistory);
      }
    } catch (error) {
      console.error('Error fetching attendance history:', error);
      Alert.alert('Error', 'Failed to fetch attendance history');
    }
  };

  const updateWeekDaysStatus = (history: AttendanceRecord[]) => {
    const today = new Date();
    const startOfWeek = new Date(today);
    startOfWeek.setDate(today.getDate() - today.getDay() + 1); // Start from Monday

    const updatedWeekDays = weekDaysStatus.map((day, index) => {
      const currentDate = new Date(startOfWeek);
      currentDate.setDate(startOfWeek.getDate() + index);
      
      // Find attendance record for this date
      const dateStr = format(currentDate, 'dd');
      const attendanceRecord = history.find(record => record.date === dateStr);
      
      // Default to 'inactive' for future dates, use attendance status for past dates
      let status: 'active' | 'inactive' | 'Present' | 'Half Day' | 'On Leave';
      if (currentDate > today) {
        status = 'inactive';
      } else if (attendanceRecord) {
        status = attendanceRecord.status as 'Present' | 'Half Day' | 'On Leave';
      } else {
        status = 'On Leave';
      }
      
      return {
        day: day.day,
        date: dateStr,
        status
      };
    });
    
    setWeekDaysStatus(updatedWeekDays);
};

  const calculateStatusCounts = (history: AttendanceRecord[]) => {
      const counts = {
        Present: 0,
        'Half Day': 0,
      'Absent': 0,
        'On Leave': 0
      };
    // Get current month and year
    const currentMonth = format(new Date(), 'MM');
    const currentYear = format(new Date(), 'yyyy');
    
    // Get the number of days in current month
    const daysInMonth = new Date(parseInt(currentYear), parseInt(currentMonth), 0).getDate();
    
    // Create array of all dates in current month (excluding Sundays)
    const allDates = Array.from({ length: daysInMonth }, (_, i) => {
      const date = new Date(parseInt(currentYear), parseInt(currentMonth) - 1, i + 1);
      return {
        dateStr: format(date, 'dd'),
        isSunday: format(date, 'EEEE') === 'Sunday'
      };
    });
  
    // Filter records for current month and count statuses
      const currentMonthRecords = history.filter(record => {
      const recordDate = new Date(record.timestamp);
      return format(recordDate, 'MM') === currentMonth && 
             format(recordDate, 'yyyy') === currentYear;
    });
  
      currentMonthRecords.forEach(record => {
      if (record.status === 'Present' || record.status === 'Half Day') {
          counts[record.status]++;
        }
      });

    // Get current date for comparison
    const today = format(new Date(), 'dd');
    
    // Calculate absent days (days without any attendance record)
    const attendedDates = currentMonthRecords.map(record => record.date);
    
    // Filter dates that are:
    // 1. Not Sundays
    // 2. Not attended
    // 3. Are in the past or today
    const absentDates = allDates.filter(({ dateStr, isSunday }) => 
      !isSunday && // Exclude Sundays
      !attendedDates.includes(dateStr) && // Not attended
      parseInt(dateStr) <= parseInt(today) // Past or today
    );
    
    counts['Absent'] = absentDates.length;
  
    setStatusCounts(counts);
  };

  const calculateAttendanceStatus = (punchIn: string, punchOut: string): 'Present' | 'Half Day' | 'Absent' => {
    // Absent if no punch in
    if (!punchIn) return 'Absent';
    
    // Half day if punch in exists but no punch out
    if (!punchOut) return 'Half Day';
    
    // Calculate working hours
    const punchInTime = new Date(`2000-01-01T${punchIn}`);
    const punchOutTime = new Date(`2000-01-01T${punchOut}`);
    
    // Get difference in milliseconds
    const diffMs = punchOutTime.getTime() - punchInTime.getTime();
    
    // Convert to hours
    const diffHours = diffMs / (1000 * 60 * 60);
    
    // Present if worked 8+ hours
    return diffHours >= 8 ? 'Present' : 'Half Day';
  };

  // Update saveAttendance to save by month
  const saveAttendance = async (isPunchIn: boolean, photoUri: string, locationCoords: any) => {
    try {
      const userId = auth.currentUser?.uid;
      if (!userId) {
        Alert.alert('Error', 'User not authenticated');
        return;
      }

      const currentTime = new Date();
      const dateStr = format(currentTime, 'dd');
      const dayStr = format(currentTime, 'EEE').toUpperCase();
      const timeStr = format(currentTime, 'HH:mm');
      const monthStr = format(currentTime, 'MM');
      const yearStr = format(currentTime, 'yyyy');
      const monthYearKey = `${yearStr}_${monthStr}`;

      // Save to user's attendance collection
      const attendanceRef = collection(db, 'users', userId, 'attendance');
      const todayQuery = query(
        attendanceRef,
        where('date', '==', dateStr),
        where('userId', '==', userId)
      );

      const querySnapshot = await getDocs(todayQuery);
      
      if (querySnapshot.empty) {
        // Create new attendance record
        await addDoc(attendanceRef, {
          date: dateStr,
          day: dayStr,
          punchIn: isPunchIn ? timeStr : '',
          punchOut: !isPunchIn ? timeStr : '',
          status: isPunchIn ? 'Half Day' : 'On Leave',
          userId,
          timestamp: Timestamp.fromDate(currentTime),
          photoUri,
          location: locationCoords,
          monthYear: monthYearKey
        });
      } else {
        // Update existing record
        const docRef = querySnapshot.docs[0].ref;
        const existingData = querySnapshot.docs[0].data();
        const newPunchIn = isPunchIn ? timeStr : existingData.punchIn;
        const newPunchOut = !isPunchIn ? timeStr : existingData.punchOut;
        
        // Calculate new status based on punch times
        const newStatus = calculateAttendanceStatus(newPunchIn, newPunchOut);
        
        await updateDoc(docRef, {
          punchIn: newPunchIn,
          punchOut: newPunchOut,
          status: newStatus,
          photoUri: !isPunchIn ? photoUri : existingData.photoUri,
          location: !isPunchIn ? locationCoords : existingData.location
        });
      }

      // Also save to monthly attendance collection for easier reporting
      const monthlyAttendanceRef = doc(db, 'bdm_monthly_attendance', `${userId}_${monthYearKey}`);
      const monthlyDoc = await getDoc(monthlyAttendanceRef);
      
      if (monthlyDoc.exists()) {
        // Update existing monthly record
        const monthlyData = monthlyDoc.data();
        const records = monthlyData.records || [];
        
        // Check if record for this date already exists
        const existingRecordIndex = records.findIndex((record: any) => record.date === dateStr);
        
        if (existingRecordIndex >= 0) {
          // Update existing record
          records[existingRecordIndex] = {
            ...records[existingRecordIndex],
            punchIn: isPunchIn ? timeStr : records[existingRecordIndex].punchIn,
            punchOut: !isPunchIn ? timeStr : records[existingRecordIndex].punchOut,
            status: calculateAttendanceStatus(
              isPunchIn ? timeStr : records[existingRecordIndex].punchIn,
              !isPunchIn ? timeStr : records[existingRecordIndex].punchOut
            ),
            photoUri: !isPunchIn ? photoUri : records[existingRecordIndex].photoUri,
            location: !isPunchIn ? locationCoords : records[existingRecordIndex].location
          };
        } else {
          // Add new record
          records.push({
            date: dateStr,
            day: dayStr,
            punchIn: isPunchIn ? timeStr : '',
            punchOut: !isPunchIn ? timeStr : '',
            status: isPunchIn ? 'Half Day' : 'On Leave',
            photoUri,
            location: locationCoords
          });
        }
        
        await updateDoc(monthlyAttendanceRef, {
          records,
          lastUpdated: Timestamp.fromDate(currentTime)
        });
      } else {
        // Create new monthly record
        await setDoc(monthlyAttendanceRef, {
          userId,
          monthYear: monthYearKey,
          year: parseInt(yearStr),
          month: parseInt(monthStr),
          records: [{
            date: dateStr,
            day: dayStr,
            punchIn: isPunchIn ? timeStr : '',
            punchOut: !isPunchIn ? timeStr : '',
            status: isPunchIn ? 'Half Day' : 'On Leave',
            photoUri,
            location: locationCoords
          }],
          createdAt: Timestamp.fromDate(currentTime),
          lastUpdated: Timestamp.fromDate(currentTime)
        });
      }

      // Update local state
      if (isPunchIn) {
        setPunchInTime(format(currentTime, 'hh:mm a'));
        setIsPunchedIn(true);
      } else {
        setPunchOutTime(format(currentTime, 'hh:mm a'));
        setIsPunchedIn(false);
      }

      // Refresh attendance history
      fetchAttendanceHistory();
    } catch (error) {
      console.error('Error saving attendance:', error);
      Alert.alert('Error', 'Failed to save attendance');
    }
  };

  const handlePunch = async () => {
    try {
      // Check if user already punched out today
      if (todayRecord?.punchOut) {
          Alert.alert(
          "Attendance Completed",
          "You've already completed today's attendance. You can punch in again tomorrow.",
          [
            { text: "OK", onPress: () => console.log("OK Pressed") }
          ]
          );
          return;
      }

      // Check location permission
      const { status } = await Location.requestForegroundPermissionsAsync();
      if (status !== 'granted') {
        Alert.alert(
          "Location Permission Required",
          "Please grant location permission to punch in/out."
        );
        return;
      }

      // Rest of your existing punch logic...
      const location = await Location.getCurrentPositionAsync({
        accuracy: Location.Accuracy.Balanced,
        timeInterval: 5000
      }).catch(error => {
          console.error('Location error:', error);
          return defaultLocation;
        });

      if (location) {
        setLocation(location);
        navigation.navigate('BDMCameraScreen', {
          type: isPunchedIn ? 'out' : 'in'
        });
      }
    } catch (error) {
      console.error('Error handling punch:', error);
        Alert.alert(
        "Error",
        "Failed to process punch request. Please try again."
        );
    }
  };

  const openMapsApp = () => {
    if (location) {
      const url = Platform.select({
        ios: `maps:?q=My+Location&ll=${location.coords.latitude},${location.coords.longitude}`,
        android: `geo:${location.coords.latitude},${location.coords.longitude}?q=${location.coords.latitude},${location.coords.longitude}(My+Location)`
      });
      
      if (url) {
        Linking.openURL(url).catch(err => {
          console.error('Error opening maps app:', err);
          Alert.alert('Error', 'Could not open maps application');
        });
      }
    }
  };

  const getStatusCircleColor = (status: string) => {
    switch (status) {
      case 'Present':
        return '#4CAF50';
      case 'Half Day':
        return '#FFC107';
      case 'On Leave':
        return '#FF5252';
      case 'active':
        return '#FF8447';
      default:
        return 'white';
    }
  };

  const getStatusBorderColor = (status: string) => {
    switch (status) {
      case 'Present':
      case 'Half Day':
      case 'On Leave':
      case 'active':
        return 'transparent';
      default:
        return '#DDD';
    }
  };

  const getStatusIcon = (status: string) => {
  switch (status) {
    case 'Present':
        return <MaterialIcons name="check" size={20} color="#FFF" />;
    case 'Half Day':
        return <MaterialIcons name="remove" size={20} color="#FFF" />;
    case 'On Leave':
        return <MaterialIcons name="close" size={20} color="#FFF" />;
    default:
      return null;
  }
};

  const handleMapReady = () => {
    setMapReady(true);
    console.log('Map is ready');
  };

  const renderMapFallback = () => (
    <TouchableOpacity 
      style={styles.mapFallback}
      onPress={loadLocation}
    >
      <MaterialIcons name="map" size={48} color="#FF8447" />
      <Text style={styles.mapFallbackText}>
        {locationServiceEnabled === false 
          ? 'Location services are disabled. Tap to retry.' 
          : permissionStatus !== 'granted' 
            ? 'Location permission required to show map. Tap to request again.' 
            : 'Could not load map. Tap to retry.'}
      </Text>
    </TouchableOpacity>
  );

  const getStatusStyle = (status: string) => {
    switch (status) {
      case 'Present':
        return styles.presentStatus;
      case 'Half Day':
        return styles.halfDayStatus;
      case 'On Leave':
        return styles.leaveStatus;
      default:
        return styles.presentStatus;
    }
  };

  const getStatusTextStyle = (status: string) => {
    switch (status) {
      case 'Present':
        return styles.presentText;
      case 'Half Day':
        return styles.halfDayText;
      case 'On Leave':
        return styles.leaveText;
      default:
        return styles.presentText;
    }
  };

  const handleSummaryItemPress = (status: 'Present' | 'Half Day' | 'On Leave') => {
    if (activeFilter === status) {
      // If clicking the same filter again, clear it
      setActiveFilter(null);
    } else {
      setActiveFilter(status);
    }
  };

  const getSummaryItemStyle = (status: 'Present' | 'Half Day' | 'On Leave') => {
    // Return different styles based on whether this item is the active filter
    return [
      styles.summaryItem,
      activeFilter && activeFilter !== status ? styles.summaryItemBlurred : null,
      activeFilter === status ? styles.summaryItemActive : null
    ];
  };

  // Add function to handle long press on month
  const handleLongPressMonth = async (month: number) => {
    try {
      const userId = auth.currentUser?.uid;
      if (!userId) {
        Alert.alert('Error', 'User not authenticated');
        return;
      }

      const currentYear = new Date().getFullYear();
      const monthYearKey = `${currentYear}_${month.toString().padStart(2, '0')}`;
      
      // Check if report already exists
      const reportRef = doc(db, 'bdm_attendance_reports', `${userId}_${monthYearKey}`);
      const reportDoc = await getDoc(reportRef);
      
      if (reportDoc.exists()) {
        // Report exists, show options
        Alert.alert(
          'Attendance Report',
          'What would you like to do?',
          [
            {
              text: 'Download Report',
              onPress: () => downloadAttendanceReport(month, currentYear)
            },
            {
              text: 'Regenerate Report',
              onPress: () => generateAttendanceReport(month, currentYear)
            },
            {
              text: 'Cancel',
              style: 'cancel'
            }
          ]
        );
      } else {
        // Report doesn't exist, generate it
        generateAttendanceReport(month, currentYear);
      }
    } catch (error) {
      console.error('Error handling long press on month:', error);
      Alert.alert('Error', 'Failed to process request');
    }
  };

  // Generate attendance report for a specific month
  const generateAttendanceReport = async (month: number, year: number) => {
    try {
      const userId = auth.currentUser?.uid;
      if (!userId) {
        Alert.alert('Error', 'User not authenticated');
        return;
      }

      Alert.alert('Processing', 'Generating attendance report...');
      
      const monthYearKey = `${year}_${month.toString().padStart(2, '0')}`;
      const monthName = MONTHS.find(m => m.value === month)?.label || '';
      
      // Get monthly attendance data
      const monthlyAttendanceRef = doc(db, 'bdm_monthly_attendance', `${userId}_${monthYearKey}`);
      const monthlyDoc = await getDoc(monthlyAttendanceRef);
      
      if (!monthlyDoc.exists()) {
        Alert.alert('Error', 'No attendance data found for this month');
        return;
      }
      
      const monthlyData = monthlyDoc.data();
      const records = monthlyData.records || [];
      
      // Calculate statistics
      const totalDays = records.length;
      const presentDays = records.filter((record: any) => record.status === 'Present').length;
      const halfDays = records.filter((record: any) => record.status === 'Half Day').length;
      const absentDays = records.filter((record: any) => record.status === 'On Leave').length;
      
      // Create report data
      const reportData = {
        userId,
        monthYear: monthYearKey,
        year,
        month,
        monthName,
        totalDays,
        presentDays,
        halfDays,
        absentDays,
        attendancePercentage: totalDays > 0 ? ((presentDays + (halfDays * 0.5)) / totalDays) * 100 : 0,
        records: records.map((record: any) => ({
          date: record.date,
          day: record.day,
          punchIn: record.punchIn,
          punchOut: record.punchOut,
          status: record.status
        })),
        createdAt: Timestamp.fromDate(new Date()),
        lastUpdated: Timestamp.fromDate(new Date())
      };
      
      // Save report to database
      const reportRef = doc(db, 'bdm_attendance_reports', `${userId}_${monthYearKey}`);
      await setDoc(reportRef, reportData);
      
      Alert.alert('Success', 'Attendance report generated successfully');
      
      // Download the report
      downloadAttendanceReport(month, year);
    } catch (error) {
      console.error('Error generating attendance report:', error);
      Alert.alert('Error', 'Failed to generate attendance report');
    }
  };

  // Update downloadAttendanceReport to generate Excel format
  const downloadAttendanceReport = async (month: number, year: number) => {
    try {
      const userId = auth.currentUser?.uid;
      if (!userId) {
        Alert.alert('Error', 'User not authenticated');
        return;
      }

      const monthYearKey = `${year}_${month.toString().padStart(2, '0')}`;
      const monthName = MONTHS.find(m => m.value === month)?.label || '';
      
      // Get report data
      const reportRef = doc(db, 'bdm_attendance_reports', `${userId}_${monthYearKey}`);
      const reportDoc = await getDoc(reportRef);
      
      if (!reportDoc.exists()) {
        Alert.alert('Error', 'Report not found');
        return;
      }
      
      const reportData = reportDoc.data();
      
      // Format report as Excel (CSV format that Excel can open)
      let excelContent = `Attendance Report - ${monthName} ${year}\n\n`;
      excelContent += `Employee Name,${auth.currentUser?.displayName || 'Unknown'}\n`;
      excelContent += `Month,${monthName}\n`;
      excelContent += `Year,${year}\n\n`;
      excelContent += `Summary\n`;
      excelContent += `Total Days,${reportData.totalDays}\n`;
      excelContent += `Present Days,${reportData.presentDays}\n`;
      excelContent += `Half Days,${reportData.halfDays}\n`;
      excelContent += `Absent Days,${reportData.absentDays}\n`;
      excelContent += `Attendance Percentage,${reportData.attendancePercentage.toFixed(2)}%\n\n`;
      
      excelContent += `Detailed Attendance Record\n`;
      excelContent += `Date,Day,Punch In,Punch Out,Status\n`;
      
      reportData.records.forEach((record: any) => {
        excelContent += `${record.date},${record.day},${record.punchIn || '-'},${record.punchOut || '-'},${record.status}\n`;
      });
      
      // Save to Firebase for admin panel access
      const adminReportRef = doc(db, 'admin_reports', `attendance_${userId}_${monthYearKey}`);
      await setDoc(adminReportRef, {
        userId,
        userName: auth.currentUser?.displayName || 'Unknown',
        reportType: 'attendance',
        month,
        year,
        monthName,
        reportContent: excelContent,
        createdAt: Timestamp.fromDate(new Date()),
        lastUpdated: Timestamp.fromDate(new Date())
      });
      
      // Share the report
      const fileName = `Attendance_Report_${monthName}_${year}.csv`;
      const filePath = `${FileSystem.documentDirectory}${fileName}`;
      
      await FileSystem.writeAsStringAsync(filePath, excelContent, {
        encoding: FileSystem.EncodingType.UTF8
      });
      
      await Share.share({
        url: filePath,
        title: `Attendance Report - ${monthName} ${year}`,
        message: `Attendance Report for ${monthName} ${year}`
      });
    } catch (error) {
      console.error('Error downloading attendance report:', error);
      Alert.alert('Error', 'Failed to download attendance report');
    }
  };

  // Add map ready handler
  const onMapReady = () => {
    setMapReady(true);
  };

  // Add a function to render map with loading indicator
  const renderMap = () => {
    if (mapError) {
      return renderMapFallback();
    }
    
    if (!location) {
      return (
        <View style={styles.mapFallback}>
          <ActivityIndicator size="large" color="#FF8447" />
          <Text style={styles.mapFallbackText}>Loading map...</Text>
        </View>
      );
    }
    
    return (
      <MapView
        ref={mapRef}
        provider={PROVIDER_GOOGLE}
        style={styles.map}
        initialRegion={{
          latitude: location.coords.latitude,
          longitude: location.coords.longitude,
          latitudeDelta: DEFAULT_MAP_DELTA.latitudeDelta,
          longitudeDelta: DEFAULT_MAP_DELTA.longitudeDelta,
        }}
        customMapStyle={GOOGLE_MAPS_STYLE}
        onMapReady={onMapReady}
        showsUserLocation
        showsMyLocationButton={false}
        loadingEnabled
        loadingIndicatorColor="#FF8447"
        loadingBackgroundColor="#FFF8F0"
      >
        <Marker
          coordinate={{
            latitude: location.coords.latitude,
            longitude: location.coords.longitude,
          }}
          title="Your Location"
        />
      </MapView>
    );
  };

  return (
    <AppGradient>
      <BDMMainLayout 
        title="Attendance"
        showBackButton
        showDrawer={true}
      >
        <ScrollView style={styles.scrollView}>
          {isLoading ? (
          <AttendanceSkeleton />
        ) : (
            <>
            {/* Punch Card with Map */}
            <View style={styles.punchCard}>
              {/* Map View */}
              <View style={styles.mapContainer}>
                {renderMap()}
              </View>

              {/* Punch Info */}
              <View style={styles.punchInfo}>
                <Text style={styles.punchLabel}>Take Attendance</Text>
                <TouchableOpacity
                  style={[
                    styles.punchButton, 
                      isPunchedIn && styles.punchOutButton
                  ]}
                  onPress={handlePunch}
                >
                  <Text style={styles.punchButtonText}>
                    {isPunchedIn ? 'Punch Out' : 'Punch In'}
                  </Text>
                </TouchableOpacity>
              </View>

              <View style={styles.timeInfo}>
                <View style={styles.timeColumn}>
                  <Text style={styles.timeLabel}>Punch In</Text>
                  <Text style={styles.timeValue}>{punchInTime || '-----'}</Text>
                </View>
                <View style={styles.timeColumn}>
                  <Text style={styles.timeLabel}>Punch Out</Text>
                  <Text style={styles.timeValue}>{punchOutTime || '-----'}</Text>
                </View>
              </View>
            </View>

            {/* Week View */}
            <View style={styles.weekCard}>
              <Text style={styles.dateText}>{format(currentDate, 'dd MMMM (EEEE)')}</Text>
              <View style={styles.weekDays}>
                {weekDaysStatus.map((day, index) => (
                  <View key={index} style={styles.dayContainer}>
                    <View 
                      style={[
                        styles.dayCircle,
                        { 
                          backgroundColor: getStatusCircleColor(day.status),
                          borderColor: getStatusBorderColor(day.status)
                        }
                      ]}
                    >
                      {getStatusIcon(day.status)}
                    </View>
                      <Text style={styles.weekDayText}>{day.day}</Text>
                      {day.date && <Text style={styles.weekDateText}>{day.date}</Text>}
                  </View>
                ))}
              </View>
            </View>

            {/* Month Scroll */}
            <MonthScroll 
              selectedMonth={selectedMonth}
              onSelectMonth={setSelectedMonth}
              onLongPressMonth={handleLongPressMonth}
            />

            {/* Attendance Summary */}
            <View style={styles.summaryContainer}>
              <TouchableOpacity 
                style={getSummaryItemStyle('Present')}
                onPress={() => handleSummaryItemPress('Present')}
              >
                <Text style={styles.summaryStatusPresent}>Present</Text>
                <Text style={styles.summaryCount}>{statusCounts.Present} days</Text>
              </TouchableOpacity>
              <TouchableOpacity 
                style={getSummaryItemStyle('Half Day')}
                onPress={() => handleSummaryItemPress('Half Day')}
              >
                <Text style={styles.summaryStatusHalfDay}>Half Day</Text>
                <Text style={styles.summaryCount}>{statusCounts["Half Day"]} days</Text>
              </TouchableOpacity>
              <TouchableOpacity 
                style={getSummaryItemStyle('On Leave')}
                onPress={() => handleSummaryItemPress('On Leave')}
              >
                <Text style={styles.summaryStatusAbsent}>Absent</Text>
                <Text style={styles.summaryCount}>{statusCounts["On Leave"]} days</Text>
              </TouchableOpacity>
            </View>

            {/* Attendance History */}
            <View style={styles.historySection}>
              <View style={styles.historyHeader}>
                <Text style={styles.sectionTitle}>Attendance History</Text>
                {activeFilter && (
                  <TouchableOpacity
                    style={styles.clearFilterButton}
                    onPress={() => setActiveFilter(null)}
                  >
                    <Text style={styles.clearFilterText}>Clear Filter</Text>
                    <MaterialIcons name="clear" size={16} color="#FF8447" />
                  </TouchableOpacity>
                )}
              </View>
              
              {filteredHistory.length === 0 ? (
                <View style={styles.emptyHistoryContainer}>
                  <MaterialIcons name="event-busy" size={48} color="#999" />
                  <Text style={styles.emptyHistoryText}>
                    {activeFilter 
                      ? `No ${activeFilter} records found` 
                      : "No attendance records found"}
                  </Text>
                  <Text style={styles.emptyHistorySubText}>
                    {activeFilter 
                      ? "Try selecting a different filter" 
                      : "Your attendance history will appear here"}
                  </Text>
                </View>
              ) : (
                filteredHistory.map((record, index) => (
                  <View key={index} style={styles.historyCard}>
                    <View style={styles.dateColumn}>
                      <Text style={styles.dateNumber}>{record.date}</Text>
                      <Text style={styles.dateDay}>{record.day}</Text>
                    </View>
                    <View style={styles.punchDetails}>
                      <View style={styles.punchTimeContainer}>
                        <Text style={styles.punchTime}>{record.punchIn ? format(new Date(`2000-01-01T${record.punchIn}`), 'hh:mm a') : '-----'}</Text>
                        <Text style={styles.punchType}>Punch In</Text>
                      </View>
                      <View style={styles.punchTimeContainer}>
                        <Text style={styles.punchTime}>{record.punchOut ? format(new Date(`2000-01-01T${record.punchOut}`), 'hh:mm a') : '-----'}</Text>
                        <Text style={styles.punchType}>Punch Out</Text>
                      </View>
                    </View>
                    <View style={[styles.statusBadge, getStatusStyle(record.status)]}>
                      <Text style={[styles.statusText, getStatusTextStyle(record.status)]}>{record.status}</Text>
                    </View>
                  </View>
                ))
              )}
            </View>
            </>
          )}
          </ScrollView>
      </BDMMainLayout>
    </AppGradient>
  );
};

export default BDMAttendanceScreen; <|MERGE_RESOLUTION|>--- conflicted
+++ resolved
@@ -16,8 +16,6 @@
 import AsyncStorage from '@react-native-async-storage/async-storage';
 import * as FileSystem from 'expo-file-system';
 
-<<<<<<< HEAD
-
 const STORAGE_KEY = '@attendance_records';
 const SYNC_INTERVAL = 60 * 1000; // Sync every minute
 const LOCATION_CACHE_TIMEOUT = 5 * 60 * 1000; // 5 minutes
@@ -54,8 +52,6 @@
   ]
 };
 
-=======
->>>>>>> 2ee0637f
 type RootStackParamList = {
   BDMCameraScreen: {
     type: 'in' | 'out';
@@ -104,19 +100,422 @@
   { value: 11, label: 'December' }
 ];
 
-<<<<<<< HEAD
-// Add new interfaces for local storage
-interface LocalAttendanceRecord extends AttendanceRecord {
-  localId: string;
-  needsSync: boolean;
-  syncRetries: number;
-}
-
-interface SyncQueueItem {
-  localId: string;
-  timestamp: number;
-  retries: number;
-}
+// Add styles first
+const styles = StyleSheet.create({
+  scrollView: {
+    flex: 1,
+    backgroundColor: '#FFF8F0',
+  },
+  mapContainer: {
+    height: 180,
+    borderRadius: 8,
+    overflow: 'hidden',
+    marginBottom: 16,
+  },
+  map: {
+    flex: 1,
+  },
+  mapFallback: {
+    flex: 1,
+    backgroundColor: '#F5F5F5',
+    justifyContent: 'center',
+    alignItems: 'center',
+    borderRadius: 12,
+  },
+  mapFallbackText: {
+    fontSize: 16,
+    fontFamily: 'LexendDeca_400Regular',
+    color: '#666',
+    textAlign: 'center',
+    marginTop: 12,
+    paddingHorizontal: 24,
+  },
+  punchCard: {
+    backgroundColor: 'white',
+    borderRadius: 12,
+    padding: 16,
+    margin: 16,
+    marginTop: 0,
+    marginBottom: 12,
+    shadowColor: '#000',
+    shadowOffset: { width: 0, height: 1 },
+    shadowOpacity: 0.1,
+    shadowRadius: 2,
+    elevation: 2,
+  },
+  punchInfo: {
+    flexDirection: 'row',
+    justifyContent: 'space-between',
+    alignItems: 'center',
+    marginBottom: 16,
+  },
+  punchLabel: {
+    fontSize: 16,
+    fontFamily: 'LexendDeca_500Medium',
+    color: '#333',
+  },
+  punchButton: {
+    backgroundColor: '#4CAF50',
+    paddingHorizontal: 20,
+    paddingVertical: 8,
+    borderRadius: 8,
+  },
+  punchOutButton: {
+    backgroundColor: '#FF4444',
+  },
+  punchButtonText: {
+    color: 'white',
+    fontFamily: 'LexendDeca_500Medium',
+  },
+  timeInfo: {
+    flexDirection: 'row',
+    justifyContent: 'space-around',
+  },
+  timeColumn: {
+    alignItems: 'center',
+  },
+  timeLabel: {
+    fontSize: 14,
+    color: '#666',
+    fontFamily: 'LexendDeca_400Regular',
+  },
+  timeValue: {
+    fontSize: 16,
+    color: '#333',
+    fontFamily: 'LexendDeca_500Medium',
+    marginTop: 4,
+  },
+  weekCard: {
+    backgroundColor: 'white',
+    borderRadius: 12,
+    padding: 16,
+    margin: 16,
+    marginTop: 0,
+    marginBottom: 12,
+    shadowColor: '#000',
+    shadowOffset: { width: 0, height: 1 },
+    shadowOpacity: 0.1,
+    shadowRadius: 2,
+    elevation: 2,
+  },
+  dateText: {
+    fontSize: 18,
+    color: '#333',
+    fontFamily: 'LexendDeca_500Medium',
+    marginBottom: 16,
+    textAlign: 'center',
+  },
+  weekDays: {
+    flexDirection: 'row',
+    justifyContent: 'space-between',
+    paddingHorizontal: 8,
+  },
+  dayContainer: {
+    alignItems: 'center',
+    width: 45,
+  },
+  dayCircle: {
+    width: 36,
+    height: 36,
+    borderRadius: 18,
+    justifyContent: 'center',
+    alignItems: 'center',
+    marginBottom: 4,
+    borderWidth: 1,
+    borderColor: '#DDD',
+  },
+  weekDayText: {
+    fontSize: 14,
+    color: '#666',
+    fontFamily: 'LexendDeca_500Medium',
+    marginTop: 2,
+  },
+  weekDateText: {
+    fontSize: 12,
+    color: '#999',
+    fontFamily: 'LexendDeca_400Regular',
+  },
+  summaryContainer: {
+    flexDirection: 'row',
+    justifyContent: 'space-around',
+    marginHorizontal: 16,
+    marginBottom: 16,
+  },
+  summaryItem: {
+    flex: 1,
+    backgroundColor: 'white',
+    borderRadius: 12,
+    padding: 12,
+    marginHorizontal: 4,
+    alignItems: 'center',
+    shadowColor: '#000',
+    shadowOffset: { width: 0, height: 1 },
+    shadowOpacity: 0.1,
+    shadowRadius: 2,
+    elevation: 2,
+  },
+  summaryStatusPresent: {
+    fontSize: 16,
+    fontFamily: 'LexendDeca_500Medium',
+    color: '#4CAF50',
+    marginBottom: 4,
+  },
+  summaryStatusHalfDay: {
+    fontSize: 16,
+    fontFamily: 'LexendDeca_500Medium',
+    color: '#FFC107',
+    marginBottom: 4,
+  },
+  summaryStatusAbsent: {
+    fontSize: 16,
+    fontFamily: 'LexendDeca_500Medium',
+    color: '#FF5252',
+    marginBottom: 4,
+  },
+  summaryCount: {
+    fontSize: 14,
+    fontFamily: 'LexendDeca_400Regular',
+    color: '#666',
+  },
+  historyCard: {
+    backgroundColor: 'white',
+    borderRadius: 12,
+    padding: 16,
+    marginHorizontal: 16,
+    marginBottom: 8,
+    flexDirection: 'row',
+    alignItems: 'center',
+    shadowColor: '#000',
+    shadowOffset: { width: 0, height: 1 },
+    shadowOpacity: 0.1,
+    shadowRadius: 2,
+    elevation: 2,
+  },
+  dateColumn: {
+    alignItems: 'center',
+    width: 40,
+    marginRight: 12,
+  },
+  dateNumber: {
+    fontSize: 18,
+    fontFamily: 'LexendDeca_600SemiBold',
+    color: '#333',
+  },
+  dateDay: {
+    fontSize: 12,
+    color: '#666',
+    fontFamily: 'LexendDeca_400Regular',
+  },
+  punchDetails: {
+    flex: 1,
+    flexDirection: 'column',
+    marginRight: 8,
+  },
+  punchTimeContainer: {
+    flexDirection: 'row',
+    justifyContent: 'space-between',
+    marginBottom: 4,
+  },
+  punchTime: {
+    fontSize: 14,
+    color: '#333',
+    fontFamily: 'LexendDeca_500Medium',
+  },
+  punchType: {
+    fontSize: 12,
+    color: '#666',
+    fontFamily: 'LexendDeca_400Regular',
+  },
+  statusBadge: {
+    paddingHorizontal: 12,
+    paddingVertical: 6,
+    borderRadius: 12,
+    justifyContent: 'center',
+    alignItems: 'center',
+    minWidth: 80,
+  },
+  presentStatus: {
+    backgroundColor: '#E8F5E9',
+  },
+  halfDayStatus: {
+    backgroundColor: '#FFF3E0',
+  },
+  leaveStatus: {
+    backgroundColor: '#FFEBEE',
+  },
+  presentText: {
+    color: '#4CAF50',
+    fontSize: 12,
+    fontFamily: 'LexendDeca_500Medium',
+  },
+  halfDayText: {
+    color: '#FFC107',
+    fontSize: 12,
+    fontFamily: 'LexendDeca_500Medium',
+  },
+  leaveText: {
+    color: '#FF5252',
+    fontSize: 12,
+    fontFamily: 'LexendDeca_500Medium',
+  },
+  statusText: {
+    fontSize: 12,
+    fontFamily: 'LexendDeca_500Medium',
+  },
+  markerContainer: {
+    width: 36,
+    height: 36,
+    justifyContent: 'center',
+    alignItems: 'center',
+  },
+  emptyHistoryContainer: {
+    alignItems: 'center',
+    justifyContent: 'center',
+    padding: 40,
+    backgroundColor: '#fff',
+    borderRadius: 12,
+    margin: 16,
+    shadowColor: '#000',
+    shadowOffset: {
+      width: 0,
+      height: 2,
+    },
+    shadowOpacity: 0.1,
+    shadowRadius: 3.84,
+    elevation: 3,
+  },
+  emptyHistoryText: {
+    fontSize: 16,
+    color: '#666',
+    fontFamily: 'LexendDeca_500Medium',
+    marginTop: 16,
+  },
+  emptyHistorySubText: {
+    fontSize: 14,
+    color: '#999',
+    fontFamily: 'LexendDeca_400Regular',
+    marginTop: 8,
+  },
+  sectionTitle: {
+    fontSize: 18,
+    color: '#333',
+    fontFamily: 'LexendDeca_600SemiBold',
+    marginHorizontal: 16,
+    marginVertical: 8,
+  },
+  historySection: {
+    marginTop: 16,
+  },
+  loadingLocation: {
+    flex: 1,
+    justifyContent: 'center',
+    alignItems: 'center',
+    backgroundColor: '#F5F5F5',
+  },
+  loadingText: {
+    marginTop: 12,
+    fontSize: 16,
+    fontFamily: 'LexendDeca_400Regular',
+    color: '#666',
+  },
+  punchButtonDisabled: {
+    backgroundColor: '#CCCCCC',
+    opacity: 0.7,
+  },
+  punchButtonTextDisabled: {
+    color: '#666',
+  },
+  nextPunchInfo: {
+    textAlign: 'center',
+    fontSize: 12,
+    fontFamily: 'LexendDeca_400Regular',
+    color: '#666',
+    marginTop: 8,
+    fontStyle: 'italic',
+  },
+  summaryItemBlurred: {
+    opacity: 0.5,
+  },
+  summaryItemActive: {
+    borderWidth: 2,
+    borderColor: '#FF8447',
+    transform: [{ scale: 1.05 }],
+  },
+  historyHeader: {
+    flexDirection: 'row',
+    justifyContent: 'space-between',
+    alignItems: 'center',
+    marginHorizontal: 16,
+    marginVertical: 8,
+  },
+  clearFilterButton: {
+    flexDirection: 'row',
+    alignItems: 'center',
+    backgroundColor: '#FFF5E6',
+    paddingHorizontal: 10,
+    paddingVertical: 4,
+    borderRadius: 16,
+  },
+  clearFilterText: {
+    fontSize: 12,
+    fontFamily: 'LexendDeca_400Regular',
+    color: '#FF8447',
+    marginRight: 4,
+  },
+  monthScrollContainer: {
+    marginVertical: 8,
+  },
+  monthScrollContent: {
+    paddingHorizontal: 16,
+  },
+  monthItem: {
+    paddingHorizontal: 16,
+    paddingVertical: 8,
+    marginRight: 8,
+    borderRadius: 20,
+    backgroundColor: '#F5F5F5',
+  },
+  selectedMonthItem: {
+    backgroundColor: '#FF8447',
+  },
+  pastMonthItem: {
+    opacity: 0.6,
+  },
+  monthText: {
+    fontSize: 14,
+    color: '#666',
+    fontFamily: 'LexendDeca_400Regular',
+  },
+  selectedMonthText: {
+    color: '#FFFFFF',
+    fontFamily: 'LexendDeca_500Medium',
+  },
+  pastMonthText: {
+    color: '#999',
+  },
+  skeletonContainer: {
+    padding: 16,
+  },
+  skeletonMap: {
+    borderRadius: 12,
+    marginBottom: 16,
+  },
+  skeletonPunchCard: {
+    borderRadius: 12,
+    marginBottom: 16,
+  },
+  skeletonWeekCard: {
+    borderRadius: 12,
+    marginBottom: 16,
+  },
+  skeletonSummary: {
+    borderRadius: 12,
+    marginBottom: 16,
+  },
+  skeletonHistory: {
+    borderRadius: 12,
+  },
+});
 
 // Add AttendanceSkeleton component
 const AttendanceSkeleton = () => {
@@ -182,13 +581,6 @@
   const [locationServiceEnabled, setLocationServiceEnabled] = useState<boolean | null>(null);
   const [mapReady, setMapReady] = useState(false);
   
-  // Add new state variables for offline support at the top
-  const [isOnline, setIsOnline] = useState<boolean>(true);
-  const [offlineRecords, setOfflineRecords] = useState<AttendanceRecord[]>([]);
-  const [syncQueue, setSyncQueue] = useState<AttendanceRecord[]>([]);
-  const [syncRetries, setSyncRetries] = useState<number>(0);
-  const [lastSyncAttempt, setLastSyncAttempt] = useState<Date | null>(null);
-  
   // Attendance states
   const [currentDate, setCurrentDate] = useState(new Date());
   const [punchInTime, setPunchInTime] = useState<string>('');
@@ -241,17 +633,6 @@
     timestamp: Date.now()
   };
 
-  // Add new state for loading optimization
-  const [isInitialLoadComplete, setIsInitialLoadComplete] = useState(false);
-  const [isDataLoading, setIsDataLoading] = useState(false);
-  const [cachedLocation, setCachedLocation] = useState<Location.LocationObject | null>(null);
-  const [cachedAttendance, setCachedAttendance] = useState<AttendanceRecord[]>([]);
-
-  // Update time constants
-  const PUNCH_IN_START = 1 * 60; // 1:00 AM in minutes
-  const PUNCH_OUT_DEADLINE = 23 * 60; // 11:00 PM in minutes
-  const REQUIRED_HOURS = 8; // 8 hours required for full day
-
   // Add checkAndRequestPermissions function
   const checkAndRequestPermissions = async () => {
     try {
@@ -293,213 +674,19 @@
     }
   };
 
-  // Optimized data loading function
-  const loadInitialData = useCallback(async () => {
-    try {
-      setIsDataLoading(true);
-      
-      // Load local data first
-      const localRecordsStr = await AsyncStorage.getItem(LOCAL_ATTENDANCE_KEY);
-      let localRecords: LocalAttendanceRecord[] = [];
-      
-      if (localRecordsStr) {
-        try {
-          localRecords = JSON.parse(localRecordsStr);
-        } catch (parseError) {
-          console.warn('Error parsing local records:', parseError);
-          // Don't throw error, continue with empty records
-        }
-      }
-      
-      // Set initial data from local storage
-      setAttendanceHistory(localRecords);
-      updateWeekDaysStatus(localRecords);
-      calculateStatusCounts(localRecords);
-      
-      // Find today's record
-      const today = format(new Date(), 'dd');
-      const todayRecord = localRecords.find(r => r.date === today);
-      if (todayRecord) {
-        setTodayRecord(todayRecord);
-        setPunchInTime(todayRecord.punchIn ? format(new Date(`2000-01-01T${todayRecord.punchIn}`), 'hh:mm a') : '');
-        setPunchOutTime(todayRecord.punchOut ? format(new Date(`2000-01-01T${todayRecord.punchOut}`), 'hh:mm a') : '');
-        setIsPunchedIn(!!todayRecord.punchIn && !todayRecord.punchOut);
-      }
-      
-      // Load location in parallel with other operations
-      const locationPromise = loadLocation();
-      
-      // Try to load from Firebase if online
-      if (await checkNetworkStatus()) {
-        try {
-          const firebaseRecords = await loadFirebaseRecords();
-          if (firebaseRecords && firebaseRecords.length > 0) {
-            setAttendanceHistory(firebaseRecords);
-            updateWeekDaysStatus(firebaseRecords);
-            calculateStatusCounts(firebaseRecords);
-            
-            // Update local storage with Firebase data
-            await AsyncStorage.setItem(LOCAL_ATTENDANCE_KEY, JSON.stringify(firebaseRecords));
-          }
-        } catch (firebaseError) {
-          console.warn('Error loading from Firebase:', firebaseError);
-          // Continue with local data
-        }
-      }
-      
-      // Wait for location to be loaded
-      const locationData = await locationPromise;
-      setLocation(locationData);
-      setCachedLocation(locationData);
-      
-      // Initialize date
-      initializeDate();
-      setIsInitialLoadComplete(true);
-      
-    } catch (error) {
-      console.error('Error in loadInitialData:', error);
-      // Don't show error alert, just log it
-    } finally {
-      setIsDataLoading(false);
-    }
+  // Add effect for initial loading
+  useEffect(() => {
+    const loadInitialData = async () => {
+      setIsLoading(true);
+      await Promise.all([
+        checkAndRequestPermissions(),
+        fetchAttendanceHistory()
+      ]);
+      setIsLoading(false);
+    };
+
+    loadInitialData();
   }, []);
-
-  // Add function to load Firebase records
-  const loadFirebaseRecords = async (): Promise<LocalAttendanceRecord[]> => {
-    const userId = auth.currentUser?.uid;
-    if (!userId) return [];
-
-    const currentDate = new Date();
-    const monthYear = `${currentDate.getFullYear()}_${(currentDate.getMonth() + 1).toString().padStart(2, '0')}`;
-    
-    try {
-      const monthlyRef = doc(db, 'bdm_monthly_attendance', `${userId}_${monthYear}`);
-      const monthlyDoc = await getDoc(monthlyRef);
-      
-      if (monthlyDoc.exists()) {
-        const data = monthlyDoc.data();
-        return (data.records || []).map((record: any) => ({
-          ...record,
-          timestamp: record.timestamp instanceof Timestamp ? 
-            record.timestamp.toDate() : 
-            new Date(record.timestamp),
-          synced: true
-        }));
-      }
-      
-      // If no monthly doc exists, try individual records
-      const attendanceRef = collection(db, 'users', userId, 'attendance');
-      const monthStart = startOfMonth(currentDate);
-      const monthEnd = endOfMonth(currentDate);
-      
-      const q = query(
-        attendanceRef,
-        where('timestamp', '>=', Timestamp.fromDate(monthStart)),
-        where('timestamp', '<=', Timestamp.fromDate(monthEnd)),
-        orderBy('timestamp', 'desc')
-      );
-      
-      const querySnapshot = await getDocs(q);
-      return querySnapshot.docs.map(doc => ({
-        ...doc.data(),
-        timestamp: doc.data().timestamp instanceof Timestamp ? 
-          doc.data().timestamp.toDate() : 
-          new Date(doc.data().timestamp),
-        synced: true
-      })) as LocalAttendanceRecord[];
-      
-    } catch (error) {
-      console.error('Error loading Firebase records:', error);
-      return [];
-    }
-  };
-
-  // Optimized location loading
-  const loadLocation = useCallback(async () => {
-    try {
-      // Check cache first
-      const cachedLoc = await getCachedLocation();
-      if (cachedLoc) {
-        return cachedLoc;
-      }
-
-      // Get fresh location
-      const { status } = await Location.requestForegroundPermissionsAsync();
-      if (status === 'granted') {
-        const location = await Location.getCurrentPositionAsync({
-          accuracy: Location.Accuracy.Balanced,
-          timeInterval: 5000
-        });
-        
-        // Cache the location
-        await cacheLocation(location);
-        return location;
-      }
-      
-      return null;
-    } catch (error) {
-      console.error('Error loading location:', error);
-      return null;
-    }
-  }, []);
-
-  // Optimized attendance loading
-  const loadCachedAttendance = useCallback(async () => {
-    try {
-      // Check cache first
-      const cachedData = await AsyncStorage.getItem(STORAGE_KEY);
-      if (cachedData) {
-        const { data, timestamp } = JSON.parse(cachedData);
-        const now = Date.now();
-        
-        if (now - timestamp < ATTENDANCE_CACHE_TIMEOUT) {
-          return data;
-        }
-      }
-
-      // Load from Firebase if cache is invalid
-      const userId = auth.currentUser?.uid;
-      if (!userId) return [];
-
-      const attendanceRef = collection(db, 'users', userId, 'attendance');
-      const q = query(
-        attendanceRef,
-        where('timestamp', '>=', Timestamp.fromDate(startOfMonth(new Date()))),
-        orderBy('timestamp', 'desc')
-      );
-
-      const querySnapshot = await getDocs(q);
-      const attendanceData = querySnapshot.docs.map(doc => ({
-        ...doc.data(),
-        timestamp: doc.data().timestamp.toDate()
-      })) as AttendanceRecord[];
-
-      // Cache the data
-      await AsyncStorage.setItem(STORAGE_KEY, JSON.stringify({
-        data: attendanceData,
-        timestamp: Date.now()
-      }));
-
-      return attendanceData;
-    } catch (error) {
-      console.error('Error loading attendance:', error);
-      return [];
-    }
-  }, []);
-
-  // Optimized useEffect for initial load
-  useEffect(() => {
-    loadInitialData();
-
-    // Set up sync interval
-    const syncInterval = setInterval(() => {
-      if (!isDataLoading) {
-        loadCachedAttendance();
-      }
-    }, SYNC_INTERVAL);
-
-    return () => clearInterval(syncInterval);
-  }, [loadInitialData, loadCachedAttendance]);
 
   useEffect(() => {
     // Request location permission immediately on screen load
@@ -547,7 +734,7 @@
     initializeDate();
     
     // Fetch attendance history
-    loadCachedAttendance();
+    fetchAttendanceHistory();
   }, []);
 
   // Add filtered history effect
@@ -630,2475 +817,6 @@
     ))}
      
     
-  };
-
-  // Cache location for faster loading
-  const cacheLocation = async (location: Location.LocationObject) => {
-    try {
-      await AsyncStorage.setItem(locationCacheKey, JSON.stringify({
-        location,
-        timestamp: Date.now()
-      }));
-    } catch (error) {
-      console.error('Error caching location:', error);
-    }
-  };
-
-  // Get cached location if available and not expired
-  const getCachedLocation = async (): Promise<Location.LocationObject | null> => {
-    try {
-      const cachedData = await AsyncStorage.getItem(locationCacheKey);
-      if (cachedData) {
-        const { location, timestamp } = JSON.parse(cachedData);
-        const now = Date.now();
-        
-        // Check if cache is still valid (less than 5 minutes old)
-        if (now - timestamp < locationCacheTimeout) {
-          return location;
-        }
-      }
-      return null;
-    } catch (error) {
-      console.error('Error getting cached location:', error);
-      return null;
-    }
-  };
-
-  const fetchAttendanceHistory = async () => {
-    try {
-      const userId = auth.currentUser?.uid;
-      if (!userId) {
-        Alert.alert('Error', 'User not authenticated');
-        return;
-      }
-
-      const currentYear = new Date().getFullYear();
-      const monthStr = (selectedMonth + 1).toString().padStart(2, '0');
-      const monthYearKey = `${currentYear}_${monthStr}`;
-
-      // Try to get from monthly attendance first
-      const monthlyRef = doc(db, 'bdm_monthly_attendance', `${userId}_${monthYearKey}`);
-      const monthlyDoc = await getDoc(monthlyRef);
-
-      let records: AttendanceRecord[] = [];
-
-      if (monthlyDoc.exists()) {
-        const monthlyData = monthlyDoc.data();
-        records = monthlyData.records || [];
-      } else {
-        // Fallback to individual records
-        const attendanceRef = collection(db, 'users', userId, 'attendance');
-        const monthStart = new Date(currentYear, selectedMonth, 1);
-        const monthEnd = new Date(currentYear, selectedMonth + 1, 0);
-
-        const q = query(
-          attendanceRef,
-          where('timestamp', '>=', Timestamp.fromDate(monthStart)),
-          where('timestamp', '<=', Timestamp.fromDate(monthEnd)),
-          orderBy('timestamp', 'desc')
-        );
-
-        const querySnapshot = await getDocs(q);
-        records = querySnapshot.docs.map(doc => ({
-          ...doc.data(),
-          timestamp: doc.data().timestamp.toDate(),
-          synced: true
-        })) as AttendanceRecord[];
-
-        // Save to monthly attendance for future quick access
-        await setDoc(monthlyRef, {
-          userId,
-          month: selectedMonth + 1,
-          year: currentYear,
-          records,
-          lastUpdated: Timestamp.fromDate(new Date())
-        });
-      }
-
-      setAttendanceHistory(records);
-      updateWeekDaysStatus(records);
-      calculateStatusCounts(records);
-    } catch (error) {
-      console.error('Error fetching attendance history:', error);
-      Alert.alert('Error', 'Failed to fetch attendance history');
-    }
-  };
-
-  const updateWeekDaysStatus = (history: AttendanceRecord[]) => {
-  try {
-    const today = new Date();
-    const dayOfWeek = today.getDay(); // 0 = Sunday, 1 = Monday, etc.
-    const adjustedDay = dayOfWeek === 0 ? 6 : dayOfWeek - 1; // Adjust to our 0-indexed array (M=0, T=1, etc.)
-    
-    // Calculate the date for Monday of this week
-    const startOfWeek = new Date(today);
-    startOfWeek.setDate(today.getDate() - adjustedDay);
-
-    const updatedWeekDays = weekDays.map((day, index) => {
-      // Calculate the date for this weekday
-      const currentDate = new Date(startOfWeek);
-      currentDate.setDate(startOfWeek.getDate() + index);
-      const dateStr = format(currentDate, 'dd');
-      
-      // Find attendance record for this date
-      const attendanceRecord = history.find(record => record.date === dateStr);
-      
-      // Determine status
-      let status: 'active' | 'inactive' | 'Present' | 'Half Day' | 'On Leave';
-      
-      if (format(currentDate, 'yyyy-MM-dd') === format(today, 'yyyy-MM-dd')) {
-        // Today's date
-        status = attendanceRecord ? attendanceRecord.status : 'active';
-      } else if (currentDate > today) {
-        // Future date
-        status = 'inactive';
-      } else {
-        // Past date
-        status = attendanceRecord ? attendanceRecord.status : 'On Leave';
-      }
-      
-      return {
-        day,
-        date: dateStr,
-        status
-      };
-    });
-    
-    setWeekDaysStatus(updatedWeekDays);
-  } catch (error) {
-    console.error('Error updating week days status:', error);
-  }
-};
-
-  // Update calculateStatusCounts function to handle date calculations safely
-  const calculateStatusCounts = (history: AttendanceRecord[]) => {
-    try {
-      const counts = {
-        Present: 0,
-        'Half Day': 0,
-        'On Leave': 0
-      };
-
-      if (!history || history.length === 0) {
-        setStatusCounts(counts);
-        return;
-      }
-
-      const today = new Date();
-      const currentMonth = format(today, 'MM');
-      const currentYear = format(today, 'yyyy');
-      
-      // Safely create start and end of month dates
-      const startOfMonthDate = new Date(parseInt(currentYear), parseInt(currentMonth) - 1, 1);
-      const endOfMonthDate = new Date(parseInt(currentYear), parseInt(currentMonth), 0);
-      const daysInMonth = endOfMonthDate.getDate();
-
-      // Create array of valid dates for current month
-      const allDates = [];
-      for (let day = 1; day <= daysInMonth; day++) {
-        const currentDate = new Date(parseInt(currentYear), parseInt(currentMonth) - 1, day);
-        if (!isNaN(currentDate.getTime())) { // Validate date is valid
-          allDates.push({
-            dateStr: format(currentDate, 'dd'),
-            isSunday: format(currentDate, 'EEEE') === 'Sunday',
-            fullDate: currentDate
-          });
-        }
-      }
-
-      // Filter and validate records for current month
-      const currentMonthRecords = history.filter(record => {
-        try {
-          const recordTimestamp = record.timestamp instanceof Date ? 
-            record.timestamp : 
-            new Date(record.timestamp);
-
-          if (isNaN(recordTimestamp.getTime())) {
-            console.warn('Invalid timestamp in record:', record);
-            return false;
-          }
-
-          return format(recordTimestamp, 'MM') === currentMonth && 
-                 format(recordTimestamp, 'yyyy') === currentYear;
-        } catch (error) {
-          console.warn('Error processing record:', error);
-          return false;
-        }
-      });
-
-      // Count valid records
-      currentMonthRecords.forEach(record => {
-        if (record.status in counts) {
-          counts[record.status]++;
-        }
-      });
-
-      // Calculate On Leave days safely
-      const attendedDates = new Set(currentMonthRecords.map(record => record.date));
-      const todayStr = format(today, 'dd');
-      
-      const onLeaveDates = allDates.filter(({ dateStr, isSunday, fullDate }) => {
-        return !isSunday && 
-               !attendedDates.has(dateStr) && 
-               fullDate <= today;
-      });
-      
-      counts['On Leave'] = onLeaveDates.length;
-      setStatusCounts(counts);
-      
-    } catch (error) {
-      console.error('Error calculating status counts:', error);
-      // Set default counts instead of showing error
-      setStatusCounts({
-        Present: 0,
-        'Half Day': 0,
-        'On Leave': 0
-      });
-    }
-  };
-
-  // Update calculateAttendanceStatus to handle invalid times
-  const calculateAttendanceStatus = (punchIn: string, punchOut: string): 'Present' | 'Half Day' | 'On Leave' => {
-    try {
-      if (!punchIn || !punchOut) return 'On Leave';
-  
-      const punchInTime = parse(punchIn, 'HH:mm', new Date());
-      if (isNaN(punchInTime.getTime())) {
-        return 'On Leave';
-      }
-  
-      const threshold = new Date();
-      threshold.setHours(9, 45, 0, 0); // 9:45 AM threshold
-  
-      return punchInTime <= threshold ? 'Present' : 'Half Day';
-    } catch (error) {
-      console.error('Error calculating status:', error);
-      return 'On Leave';
-    }
-  };
-  
-
-  const handlePunch = async () => {
-    try {
-      const currentTime = new Date();
-      const currentHours = currentTime.getHours();
-      const currentMinutes = currentTime.getMinutes();
-      const currentTimeInMinutes = currentHours * 60 + currentMinutes;
-
-      // If there's a punch-out record, check if enough time has passed for next punch-in
-      if (todayRecord?.punchOut) {
-        const nextPunchInTime = new Date();
-        nextPunchInTime.setDate(nextPunchInTime.getDate() + 1);
-        nextPunchInTime.setHours(1, 0, 0, 0); // 1 AM next day
-        
-        if (currentTime < nextPunchInTime) {
-          Alert.alert(
-            "Punch-in Not Allowed",
-            "You can only punch-in after 1:00 AM tomorrow."
-          );
-          return;
-        }
-      }
-
-      // Check punch in/out time restrictions
-      if (!isPunchedIn) {
-        // Punch In restrictions
-        if (currentTimeInMinutes < PUNCH_IN_START) {
-          Alert.alert(
-            "Punch In Not Allowed",
-            "You can only punch in after 1:00 AM."
-          );
-          return;
-        }
-      } else {
-        // Punch Out restrictions
-        if (currentTimeInMinutes >= PUNCH_OUT_DEADLINE) {
-          Alert.alert(
-            "Punch Out Not Allowed",
-            "You cannot punch out after 11:00 PM."
-          );
-          return;
-        }
-      }
-
-      // Check location permission
-      const { status } = await Location.requestForegroundPermissionsAsync();
-      if (status !== 'granted') {
-        Alert.alert(
-          "Location Permission Required",
-          "Please grant location permission to punch in/out."
-        );
-        return;
-      }
-
-      // Get current location with timeout
-      const locationPromise = Location.getCurrentPositionAsync({
-        accuracy: Location.Accuracy.Balanced,
-        timeInterval: 5000
-      });
-
-      const timeoutPromise = new Promise((_, reject) => {
-        setTimeout(() => reject(new Error('Location timeout')), 10000);
-      });
-
-      const location = await Promise.race([locationPromise, timeoutPromise])
-        .catch(error => {
-          console.error('Location error:', error);
-          return defaultLocation;
-        });
-
-      if (location) {
-        setLocation(location as Location.LocationObject);
-        navigation.navigate('BDMCameraScreen', {
-          type: isPunchedIn ? 'out' : 'in'
-        });
-      } else {
-        Alert.alert(
-          "Location Error",
-          "Could not get your location. Please try again."
-        );
-      }
-    } catch (error) {
-      console.error('Error in handlePunch:', error);
-      Alert.alert('Error', 'Failed to process punch request');
-    }
-  };
-
-  const openMapsApp = () => {
-    if (location) {
-      const url = Platform.select({
-        ios: `maps:?q=My+Location&ll=${location.coords.latitude},${location.coords.longitude}`,
-        android: `geo:${location.coords.latitude},${location.coords.longitude}?q=${location.coords.latitude},${location.coords.longitude}(My+Location)`
-      });
-      
-      if (url) {
-        Linking.openURL(url).catch(err => {
-          console.error('Error opening maps app:', err);
-          Alert.alert('Error', 'Could not open maps application');
-        });
-      }
-    }
-  };
-
-  const getStatusCircleColor = (status: string) => {
-    switch (status) {
-      case 'Present':
-        return '#4CAF50'; // Green
-      case 'Half Day':
-        return '#FFC107'; // Yellow/Amber
-      case 'On Leave':
-        return '#FF5252'; // Red
-      case 'active':
-        return '#FF8447A'; // Orange for today
-      case 'inactive':
-        return '#E0E0E0'; // Grey for future dates
-      default:
-        return '#E0E0E0';
-    }
-  };
-
-  const getStatusBorderColor = (status: string) => {
-    switch (status) {
-      case 'Present':
-      case 'Half Day':
-      case 'On Leave':
-      case 'active':
-        return 'transparent';
-      case 'inactive':
-        return '#DDD';
-      default:
-        return '#DDD';
-    }
-  };
-
-  const getStatusIcon = (status: string) => {
-    switch (status) {
-      case 'Present':
-        return <MaterialIcons name="check" size={16} color="#FFF" />;
-      case 'Half Day':
-        return <MaterialIcons name="remove" size={16} color="#FFF" />;
-      case 'On Leave':
-      default:
-        return <MaterialIcons name="close" size={16} color="#FFF" />;
-    }
-  };
-  
-  const handleMapReady = () => {
-    setMapReady(true);
-    console.log('Map is ready');
-  };
-
-  const renderMapFallback = () => (
-    <TouchableOpacity 
-      style={styles.mapFallback}
-      onPress={loadLocation}
-    >
-      <MaterialIcons name="map" size={48} color="#FF8447" />
-      <Text style={styles.mapFallbackText}>
-        {locationServiceEnabled === false 
-          ? 'Location services are disabled. Tap to retry.' 
-          : permissionStatus !== 'granted' 
-            ? 'Location permission required to show map. Tap to request again.' 
-            : 'Could not load map. Tap to retry.'}
-      </Text>
-    </TouchableOpacity>
-  );
-
-  const getStatusStyle = (status: string) => {
-    switch (status) {
-      case 'Present':
-        return styles.presentStatus;
-      case 'Half Day':
-        return styles.halfDayStatus;
-      case 'On Leave':
-        return styles.leaveStatus;
-      default:
-        return styles.presentStatus;
-    }
-  };
-
-  const getStatusTextStyle = (status: string) => {
-    switch (status) {
-      case 'Present':
-        return styles.presentText;
-      case 'Half Day':
-        return styles.halfDayText;
-      case 'On Leave':
-        return styles.leaveText;
-      default:
-        return styles.presentText;
-    }
-  };
-
-  const handleSummaryItemPress = (status: 'Present' | 'Half Day' | 'On Leave') => {
-    if (activeFilter === status) {
-      // If clicking the same filter again, clear it
-      setActiveFilter(null);
-    } else {
-      setActiveFilter(status);
-    }
-  };
-
-  const getSummaryItemStyle = (status: 'Present' | 'Half Day' | 'On Leave') => {
-    // Return different styles based on whether this item is the active filter
-    return [
-      styles.summaryItem,
-      activeFilter && activeFilter !== status ? styles.summaryItemBlurred : null,
-      activeFilter === status ? styles.summaryItemActive : null
-    ];
-  };
-
-  // Add function to handle long press on month
-  const handleLongPressMonth = async (month: number) => {
-    try {
-      const userId = auth.currentUser?.uid;
-      if (!userId) {
-        Alert.alert('Error', 'User not authenticated');
-        return;
-      }
-
-      const currentYear = new Date().getFullYear();
-      const monthYearKey = `${currentYear}_${month.toString().padStart(2, '0')}`;
-      
-      // Check if report already exists
-      const reportRef = doc(db, 'bdm_attendance_reports', `${userId}_${monthYearKey}`);
-      const reportDoc = await getDoc(reportRef);
-      
-      if (reportDoc.exists()) {
-        // Report exists, show options
-        Alert.alert(
-          'Attendance Report',
-          'What would you like to do?',
-          [
-            {
-              text: 'Download Report',
-              onPress: () => downloadAttendanceReport(month, currentYear)
-            },
-            {
-              text: 'Regenerate Report',
-              onPress: () => generateAttendanceReport(month, currentYear)
-            },
-            {
-              text: 'Cancel',
-              style: 'cancel'
-            }
-          ]
-        );
-      } else {
-        // Report doesn't exist, generate it
-        generateAttendanceReport(month, currentYear);
-      }
-    } catch (error) {
-      console.error('Error handling long press on month:', error);
-      Alert.alert('Error', 'Failed to process request');
-    }
-  };
-
-  // Generate attendance report for a specific month
-  const generateAttendanceReport = async (month: number, year: number) => {
-    try {
-      const userId = auth.currentUser?.uid;
-      if (!userId) {
-        Alert.alert('Error', 'User not authenticated');
-        return;
-      }
-
-      Alert.alert('Processing', 'Generating attendance report...');
-      
-      const monthYearKey = `${year}_${month.toString().padStart(2, '0')}`;
-      const monthName = MONTHS.find(m => m.value === month)?.label || '';
-      
-      // Get monthly attendance data
-      const monthlyAttendanceRef = doc(db, 'bdm_monthly_attendance', `${userId}_${monthYearKey}`);
-      const monthlyDoc = await getDoc(monthlyAttendanceRef);
-      
-      if (!monthlyDoc.exists()) {
-        Alert.alert('Error', 'No attendance data found for this month');
-        return;
-      }
-      
-      const monthlyData = monthlyDoc.data();
-      const records = monthlyData.records || [];
-      
-      // Calculate statistics
-      const totalDays = records.length;
-      const presentDays = records.filter((record: any) => record.status === 'Present').length;
-      const halfDays = records.filter((record: any) => record.status === 'Half Day').length;
-      const absentDays = records.filter((record: any) => record.status === 'On Leave').length;
-      
-      // Create report data
-      const reportData = {
-        userId,
-        monthYear: monthYearKey,
-        year,
-        month,
-        monthName,
-        totalDays,
-        presentDays,
-        halfDays,
-        absentDays,
-        attendancePercentage: totalDays > 0 ? ((presentDays + (halfDays * 0.5)) / totalDays) * 100 : 0,
-        records: records.map((record: any) => ({
-          date: record.date,
-          day: record.day,
-          punchIn: record.punchIn,
-          punchOut: record.punchOut,
-          status: record.status
-        })),
-        createdAt: Timestamp.fromDate(new Date()),
-        lastUpdated: Timestamp.fromDate(new Date())
-      };
-      
-      // Save report to database
-      const reportRef = doc(db, 'bdm_attendance_reports', `${userId}_${monthYearKey}`);
-      await setDoc(reportRef, reportData);
-      
-      Alert.alert('Success', 'Attendance report generated successfully');
-      
-      // Download the report
-      downloadAttendanceReport(month, year);
-    } catch (error) {
-      console.error('Error generating attendance report:', error);
-      Alert.alert('Error', 'Failed to generate attendance report');
-    }
-  };
-
-  // Update downloadAttendanceReport to generate Excel format
-  const downloadAttendanceReport = async (month: number, year: number) => {
-    try {
-      const userId = auth.currentUser?.uid;
-      if (!userId) {
-        Alert.alert('Error', 'User not authenticated');
-        return;
-      }
-
-      const monthYearKey = `${year}_${month.toString().padStart(2, '0')}`;
-      const monthName = MONTHS.find(m => m.value === month)?.label || '';
-      
-      // Get report data
-      const reportRef = doc(db, 'bdm_attendance_reports', `${userId}_${monthYearKey}`);
-      const reportDoc = await getDoc(reportRef);
-      
-      if (!reportDoc.exists()) {
-        Alert.alert('Error', 'Report not found');
-        return;
-      }
-      
-      const reportData = reportDoc.data();
-      
-      // Format report as Excel (CSV format that Excel can open)
-      let excelContent = `Attendance Report - ${monthName} ${year}\n\n`;
-      excelContent += `Employee Name,${auth.currentUser?.displayName || 'Unknown'}\n`;
-      excelContent += `Month,${monthName}\n`;
-      excelContent += `Year,${year}\n\n`;
-      excelContent += `Summary\n`;
-      excelContent += `Total Days,${reportData.totalDays}\n`;
-      excelContent += `Present Days,${reportData.presentDays}\n`;
-      excelContent += `Half Days,${reportData.halfDays}\n`;
-      excelContent += `Absent Days,${reportData.absentDays}\n`;
-      excelContent += `Attendance Percentage,${reportData.attendancePercentage.toFixed(2)}%\n\n`;
-      
-      excelContent += `Detailed Attendance Record\n`;
-      excelContent += `Date,Day,Punch In,Punch Out,Status\n`;
-      
-      reportData.records.forEach((record: any) => {
-        excelContent += `${record.date},${record.day},${record.punchIn || '-'},${record.punchOut || '-'},${record.status}\n`;
-      });
-      
-      // Save to Firebase for admin panel access
-      const adminReportRef = doc(db, 'admin_reports', `attendance_${userId}_${monthYearKey}`);
-      await setDoc(adminReportRef, {
-        userId,
-        userName: auth.currentUser?.displayName || 'Unknown',
-        reportType: 'attendance',
-        month,
-        year,
-        monthName,
-        reportContent: excelContent,
-        createdAt: Timestamp.fromDate(new Date()),
-        lastUpdated: Timestamp.fromDate(new Date())
-      });
-      
-      // Share the report
-      const fileName = `Attendance_Report_${monthName}_${year}.csv`;
-      const filePath = `${FileSystem.documentDirectory}${fileName}`;
-      
-      await FileSystem.writeAsStringAsync(filePath, excelContent, {
-        encoding: FileSystem.EncodingType.UTF8
-      });
-      
-      await Share.share({
-        url: filePath,
-        title: `Attendance Report - ${monthName} ${year}`,
-        message: `Attendance Report for ${monthName} ${year}`
-      });
-    } catch (error) {
-      console.error('Error downloading attendance report:', error);
-      Alert.alert('Error', 'Failed to download attendance report');
-    }
-  };
-
-  // Add map ready handler
-  const onMapReady = () => {
-    setMapReady(true);
-  };
-
-  // Add a function to render map with loading indicator
-  const renderMap = () => {
-    if (mapError) {
-      return renderMapFallback();
-    }
-    
-    if (!location) {
-      return (
-        <View style={styles.mapFallback}>
-          <ActivityIndicator size="large" color="#FF8447" />
-          <Text style={styles.mapFallbackText}>Loading map...</Text>
-        </View>
-      );
-    }
-    
-    return (
-      <MapView
-        ref={mapRef}
-        provider={PROVIDER_GOOGLE}
-        style={styles.map}
-        initialRegion={{
-          latitude: location.coords.latitude,
-          longitude: location.coords.longitude,
-          latitudeDelta: DEFAULT_MAP_DELTA.latitudeDelta,
-          longitudeDelta: DEFAULT_MAP_DELTA.longitudeDelta,
-        }}
-        customMapStyle={GOOGLE_MAPS_STYLE}
-        onMapReady={onMapReady}
-        showsUserLocation
-        showsMyLocationButton={false}
-        loadingEnabled
-        loadingIndicatorColor="#FF8447"
-        loadingBackgroundColor="#FFF8F0"
-      >
-        <Marker
-          coordinate={{
-            latitude: location.coords.latitude,
-            longitude: location.coords.longitude,
-          }}
-          title="Your Location"
-        />
-      </MapView>
-    );
-  };
-
-  const [absentHistory, setAbsentHistory] = useState<{date: string; message: string}[]>([]);
-  const [localRecords, setLocalRecords] = useState<AttendanceRecord[]>([]);
-  const [isSyncing, setIsSyncing] = useState(false);
-  const [lastSyncTime, setLastSyncTime] = useState<Date | null>(null);
-
-  // Load local records on component mount
-  useEffect(() => {
-    loadLocalRecords();
-    const syncInterval = setInterval(syncWithFirebase, SYNC_INTERVAL);
-    return () => clearInterval(syncInterval);
-  }, []);
-
-  const loadLocalRecords = async () => {
-    try {
-      const userId = auth.currentUser?.uid;
-      if (!userId) return;
-
-      const today = new Date();
-      const currentMonth = today.getMonth();
-      const currentYear = today.getFullYear();
-      const monthYearKey = `${currentYear}_${(currentMonth + 1).toString().padStart(2, '0')}`;
-      
-      // Load from Firebase first
-      const monthlyRef = doc(db, 'bdm_monthly_attendance', `${userId}_${monthYearKey}`);
-      const monthlyDoc = await getDoc(monthlyRef);
-      
-      let records: AttendanceRecord[] = [];
-      
-      if (monthlyDoc.exists()) {
-        const monthlyData = monthlyDoc.data();
-        records = monthlyData.records.map((record: any) => ({
-          ...record,
-          timestamp: record.timestamp instanceof Timestamp ? record.timestamp.toDate() : new Date(record.timestamp)
-        }));
-      } else {
-        // Fallback to individual records
-        const attendanceRef = collection(db, 'users', userId, 'attendance');
-        const monthStart = new Date(currentYear, currentMonth, 1);
-        const monthEnd = new Date(currentYear, currentMonth + 1, 0);
-        
-        const q = query(
-          attendanceRef,
-          where('timestamp', '>=', Timestamp.fromDate(monthStart)),
-          where('timestamp', '<=', Timestamp.fromDate(monthEnd)),
-          orderBy('timestamp', 'desc')
-        );
-        
-        const querySnapshot = await getDocs(q);
-        records = querySnapshot.docs.map(doc => {
-          const data = doc.data();
-          return {
-            ...data,
-            timestamp: data.timestamp instanceof Timestamp ? data.timestamp.toDate() : new Date(data.timestamp),
-            synced: true
-          } as AttendanceRecord;
-        });
-      }
-
-      // Get today's record
-      const todayStr = format(today, 'dd');
-      const todayRecord = records.find(r => r.date === todayStr);
-      
-      if (todayRecord) {
-        setTodayRecord(todayRecord);
-        setPunchInTime(todayRecord.punchIn ? format(new Date(`2000-01-01T${todayRecord.punchIn}`), 'hh:mm a') : '');
-        setPunchOutTime(todayRecord.punchOut ? format(new Date(`2000-01-01T${todayRecord.punchOut}`), 'hh:mm a') : '');
-        setIsPunchedIn(!!todayRecord.punchIn && !todayRecord.punchOut);
-        
-        // Check if punch-in should be disabled until tomorrow 1 AM
-        if (todayRecord.punchOut) {
-          const nextPunchInTime = new Date();
-          nextPunchInTime.setDate(nextPunchInTime.getDate() + 1);
-          nextPunchInTime.setHours(1, 0, 0, 0); // Set to 1 AM next day
-          setIsPunchButtonDisabled(new Date() < nextPunchInTime);
-        }
-      }
-
-      setLocalRecords(records);
-      setAttendanceHistory(records);
-      updateWeekDaysStatus(records);
-      calculateStatusCounts(records);
-      
-      await AsyncStorage.setItem(STORAGE_KEY, JSON.stringify(records));
-    } catch (error) {
-      console.error('Error loading records:', error);
-      Alert.alert('Error', 'Failed to load attendance records');
-    }
-  };
-
-  const saveLocalRecord = async (record: AttendanceRecord) => {
-    try {
-      // Initialize as empty array if no records exist
-      let existingRecords: AttendanceRecord[] = [];
-      
-      try {
-        const storedData = await AsyncStorage.getItem(STORAGE_KEY);
-        if (storedData) {
-          const parsed = JSON.parse(storedData);
-          existingRecords = Array.isArray(parsed) ? parsed : [];
-        }
-      } catch (e) {
-        console.error('Error reading from storage:', e);
-        existingRecords = [];
-      }
-
-      // Find index of existing record for today
-      const todayIndex = existingRecords.findIndex(r => r && r.date === record.date);
-
-      if (todayIndex !== -1) {
-        // Update existing record
-        existingRecords[todayIndex] = {
-          ...existingRecords[todayIndex],
-          ...record,
-          synced: false
-        };
-      } else {
-        // Add new record
-        existingRecords.push(record);
-      }
-
-      // Sort records by date (newest first)
-      existingRecords.sort((a, b) => 
-        new Date(b.timestamp).getTime() - new Date(a.timestamp).getTime()
-      );
-
-      // Save to AsyncStorage
-      await AsyncStorage.setItem(STORAGE_KEY, JSON.stringify(existingRecords));
-      
-      // Update states
-      setLocalRecords(existingRecords);
-      setAttendanceHistory(existingRecords);
-      updateWeekDaysStatus(existingRecords);
-      calculateStatusCounts(existingRecords);
-      
-      return true;
-    } catch (error) {
-      console.error('Error saving local record:', error);
-      return false;
-    }
-  };
-
-  // Add new function for direct Firebase save
-  const saveToFirebase = async (record: AttendanceRecord) => {
-    try {
-      const userId = auth.currentUser?.uid;
-      const userName = auth.currentUser?.displayName || 'Unknown User';
-      if (!userId) return false;
-
-      const currentDate = new Date(record.timestamp);
-      const currentYear = currentDate.getFullYear();
-      const currentMonth = (currentDate.getMonth() + 1).toString().padStart(2, '0');
-      const monthYearKey = `${currentYear}_${currentMonth}`;
-      
-      // Format the record with proper timestamps
-      const recordToSave = {
-        ...record,
-        userName,
-        timestamp: record.timestamp,
-        lastUpdated: new Date(),
-        date: format(new Date(record.timestamp), 'dd'),
-        month: parseInt(currentMonth),
-        year: currentYear,
-        workingHours: record.punchIn && record.punchOut ? 
-          calculateWorkingHours(record.punchIn, record.punchOut) : 0,
-        synced: true
-      };
-
-      // Save to individual attendance collection
-      const attendanceRef = collection(db, 'users', userId, 'attendance');
-      const todayQuery = query(
-        attendanceRef,
-        where('date', '==', record.date),
-        where('userId', '==', userId)
-      );
-
-      const querySnapshot = await getDocs(todayQuery);
-      if (querySnapshot.empty) {
-        await addDoc(attendanceRef, {
-          ...recordToSave,
-          timestamp: Timestamp.fromDate(new Date(record.timestamp)),
-          lastUpdated: Timestamp.fromDate(new Date())
-        });
-      } else {
-        const docRef = querySnapshot.docs[0].ref;
-        await updateDoc(docRef, {
-          ...recordToSave,
-          timestamp: Timestamp.fromDate(new Date(record.timestamp)),
-          lastUpdated: Timestamp.fromDate(new Date())
-        });
-      }
-
-      // Update monthly attendance collection
-      const monthlyRef = doc(db, 'bdm_monthly_attendance', `${userId}_${monthYearKey}`);
-      const monthlyDoc = await getDoc(monthlyRef);
-
-      if (monthlyDoc.exists()) {
-        const monthlyData = monthlyDoc.data();
-        const records = monthlyData.records || [];
-        const recordIndex = records.findIndex((r: any) => r.date === record.date);
-
-        if (recordIndex !== -1) {
-          records[recordIndex] = {
-            ...recordToSave,
-            timestamp: Timestamp.fromDate(new Date(record.timestamp)),
-            lastUpdated: Timestamp.fromDate(new Date())
-          };
-        } else {
-          records.push({
-            ...recordToSave,
-            timestamp: Timestamp.fromDate(new Date(record.timestamp)),
-            lastUpdated: Timestamp.fromDate(new Date())
-          });
-        }
-
-        // Calculate monthly statistics
-        const statistics = calculateMonthlyStatistics(records);
-
-        await updateDoc(monthlyRef, {
-          records: records.sort((a: any, b: any) => parseInt(b.date) - parseInt(a.date)),
-          statistics,
-          lastUpdated: Timestamp.fromDate(new Date())
-        });
-      } else {
-        await setDoc(monthlyRef, {
-          userId,
-          userName,
-          month: parseInt(currentMonth),
-          year: currentYear,
-          records: [{
-            ...recordToSave,
-            timestamp: Timestamp.fromDate(new Date(record.timestamp)),
-            lastUpdated: Timestamp.fromDate(new Date())
-          }],
-          statistics: calculateMonthlyStatistics([recordToSave]),
-          lastUpdated: Timestamp.fromDate(new Date())
-        });
-      }
-
-      return true;
-    } catch (error) {
-      console.error('Error saving to Firebase:', error);
-      return false;
-    }
-  };
-
-  // Add helper function to format timestamp
-  const formatTimestamp = (date: Date): Date => {
-    try {
-      return new Date(date.getTime());
-    } catch (error) {
-      console.error('Error formatting timestamp:', error);
-      return new Date();
-    }
-  };
-
-  // Add helper function to calculate working hours
-  const calculateWorkingHours = (punchIn: string, punchOut: string): number => {
-    const inTime = new Date(`2000-01-01T${punchIn}`);
-    const outTime = new Date(`2000-01-01T${punchOut}`);
-    const diffMs = outTime.getTime() - inTime.getTime();
-    return Math.round((diffMs / (1000 * 60 * 60)) * 100) / 100;
-  };
-
-  // Add helper function to calculate monthly statistics
-  const calculateMonthlyStatistics = (records: AttendanceRecord[]) => {
-    const statistics = {
-      totalDays: records.length,
-      presentDays: 0,
-      halfDays: 0,
-      absentDays: 0,
-      totalWorkingHours: 0,
-      averageWorkingHours: 0,
-      lateArrivals: 0,
-      earlyDepartures: 0
-    };
-
-    records.forEach(record => {
-      switch (record.status) {
-        case 'Present':
-          statistics.presentDays++;
-          break;
-        case 'Half Day':
-          statistics.halfDays++;
-          break;
-        case 'On Leave':
-          statistics.absentDays++;
-          break;
-      }
-
-      if (record.punchIn && record.punchOut) {
-        const workingHours = calculateWorkingHours(record.punchIn, record.punchOut);
-        statistics.totalWorkingHours += workingHours;
-
-        // Check for late arrival (after 9:30 AM)
-        const punchInTime = new Date(`2000-01-01T${record.punchIn}`);
-        const lateThreshold = new Date(`2000-01-01T09:30`);
-        if (punchInTime > lateThreshold) {
-          statistics.lateArrivals++;
-        }
-
-        // Check for early departure (before 6:00 PM)
-        const punchOutTime = new Date(`2000-01-01T${record.punchOut}`);
-        const earlyThreshold = new Date(`2000-01-01T18:00`);
-        if (punchOutTime < earlyThreshold) {
-          statistics.earlyDepartures++;
-        }
-      }
-    });
-
-    statistics.averageWorkingHours = statistics.totalWorkingHours / (statistics.presentDays + statistics.halfDays || 1);
-    statistics.averageWorkingHours = Math.round(statistics.averageWorkingHours * 100) / 100;
-
-    return statistics;
-  };
-
-  // Update syncWithFirebase function to include sync status
-  const syncWithFirebase = async () => {
-    if (isSyncing) return;
-    
-    setIsSyncing(true);
-    setSyncStatus('Syncing...');
-    
-    try {
-      const userId = auth.currentUser?.uid;
-      if (!userId) {
-        setSyncStatus('Not authenticated');
-        return;
-      }
-
-      // Check for daily sync
-      if (await isDailySyncNeeded()) {
-        await performDailySync();
-      }
-
-      // Regular sync process
-      const queueStr = await AsyncStorage.getItem(LOCAL_SYNC_QUEUE_KEY);
-      let queue: SyncQueueItem[] = queueStr ? JSON.parse(queueStr) : [];
-      
-      if (queue.length === 0) {
-        setSyncStatus('All data synced');
-        setIsSyncing(false);
-        return;
-      }
-
-      // Get local records
-      const localRecordsStr = await AsyncStorage.getItem(LOCAL_ATTENDANCE_KEY);
-      const localRecords: LocalAttendanceRecord[] = localRecordsStr ? JSON.parse(localRecordsStr) : [];
-
-      // Group records by month for batch processing
-      const recordsByMonth: { [key: string]: LocalAttendanceRecord[] } = {};
-      
-      for (const queueItem of queue) {
-        const record = localRecords.find(r => r.localId === queueItem.localId);
-        if (!record || !record.needsSync) continue;
-
-        const date = new Date(record.timestamp);
-        const monthYear = `${date.getFullYear()}_${(date.getMonth() + 1).toString().padStart(2, '0')}`;
-        
-        if (!recordsByMonth[monthYear]) {
-          recordsByMonth[monthYear] = [];
-        }
-        recordsByMonth[monthYear].push(record);
-      }
-
-      // Process each month's records
-      for (const [monthYear, records] of Object.entries(recordsByMonth)) {
-        const [year, month] = monthYear.split('_').map(Number);
-        
-        // Get existing monthly data
-        const monthlyRef = doc(db, 'bdm_monthly_attendance', `${userId}_${monthYear}`);
-        const monthlyDoc = await getDoc(monthlyRef);
-        
-        let existingRecords: any[] = [];
-        if (monthlyDoc.exists()) {
-          existingRecords = monthlyDoc.data()?.records || [];
-        }
-
-        // Merge new records with existing ones
-        for (const record of records) {
-          const index = existingRecords.findIndex((r: any) => r.date === record.date);
-          const recordToSave = {
-            ...record,
-            timestamp: Timestamp.fromDate(new Date(record.timestamp)),
-            lastUpdated: Timestamp.fromDate(new Date()),
-            userName: auth.currentUser?.displayName || 'Unknown',
-            month: parseInt(month.toString()),
-            year: parseInt(year.toString()),
-            workingHours: record.punchIn && record.punchOut ? 
-              calculateWorkingHours(record.punchIn, record.punchOut) : 0
-          };
-
-          if (index !== -1) {
-            existingRecords[index] = recordToSave;
-          } else {
-            existingRecords.push(recordToSave);
-          }
-        }
-
-        // Calculate statistics
-        const statistics = calculateMonthlyStatistics(existingRecords);
-
-        // Save to Firebase
-        try {
-          await setDoc(monthlyRef, {
-            userId,
-            userName: auth.currentUser?.displayName || 'Unknown',
-            month: parseInt(month.toString()),
-            year: parseInt(year.toString()),
-            records: existingRecords,
-            statistics,
-            lastUpdated: Timestamp.fromDate(new Date()),
-            lastDailySync: Timestamp.fromDate(new Date())
-          });
-
-          // Update local records sync status
-          records.forEach(record => {
-            const localIndex = localRecords.findIndex(r => r.localId === record.localId);
-            if (localIndex !== -1) {
-              localRecords[localIndex].needsSync = false;
-              localRecords[localIndex].synced = true;
-            }
-          });
-
-          // Remove successfully synced items from queue
-          queue = queue.filter(item => 
-            !records.some(record => record.localId === item.localId)
-          );
-
-        } catch (error) {
-          console.error(`Error syncing month ${monthYear}:`, error);
-          // Update retry counts for failed records
-          records.forEach(record => {
-            const queueItem = queue.find(item => item.localId === record.localId);
-            if (queueItem) {
-              queueItem.retries++;
-              if (queueItem.retries >= MAX_SYNC_RETRIES) {
-                queue = queue.filter(item => item.localId !== queueItem.localId);
-              }
-            }
-          });
-        }
-      }
-
-      // Save updated queue and records
-      await AsyncStorage.setItem(LOCAL_SYNC_QUEUE_KEY, JSON.stringify(queue));
-      await AsyncStorage.setItem(LOCAL_ATTENDANCE_KEY, JSON.stringify(localRecords));
-      
-      setLastSyncTime(new Date());
-      setSyncStatus(`Last synced: ${format(new Date(), 'hh:mm:ss a')}`);
-      setSyncRetries(0);
-
-    } catch (error: any) { // Type the error
-      console.error('Error during sync:', error);
-      setSyncStatus(`Sync failed: ${error?.message || 'Unknown error'}`);
-      setSyncRetries(prev => prev + 1);
-    } finally {
-      setIsSyncing(false);
-    }
-  };
-
-  // Add new state for sync status
-  const [syncStatus, setSyncStatus] = useState<string>('Not synced yet');
-
-  // Update useEffect for sync intervals
-  useEffect(() => {
-    let syncIntervalId: NodeJS.Timeout;
-    let networkCheckIntervalId: NodeJS.Timeout;
-    let dailySyncIntervalId: NodeJS.Timeout;
-
-    const setupSync = async () => {
-      // Initial sync
-      if (isOnline) {
-        await syncWithFirebase();
-      }
-
-      // Regular sync interval (every minute)
-      syncIntervalId = setInterval(async () => {
-        if (isOnline) {
-          await syncWithFirebase();
-        }
-      }, SYNC_INTERVAL);
-
-      // Network status check
-      networkCheckIntervalId = setInterval(async () => {
-        const online = await checkNetworkStatus();
-        if (online && !isOnline) {
-          await syncWithFirebase();
-        }
-      }, NETWORK_CHECK_INTERVAL);
-
-      // Daily sync check (every hour)
-      dailySyncIntervalId = setInterval(async () => {
-        const now = new Date();
-        if (now.getHours() === DAILY_SYNC_HOUR && now.getMinutes() === DAILY_SYNC_MINUTE) {
-          await performDailySync();
-        }
-      }, 60 * 60 * 1000); // Check every hour
-    };
-
-    setupSync();
-
-    // Cleanup
-    return () => {
-      clearInterval(syncIntervalId);
-      clearInterval(networkCheckIntervalId);
-      clearInterval(dailySyncIntervalId);
-    };
-  }, [isOnline]);
-
-  // Add useEffect for network status monitoring and sync
-  useEffect(() => {
-    // Initial load
-    loadOfflineRecords();
-    checkNetworkStatus();
-
-    // Set up intervals for network checking and sync
-    const networkInterval = setInterval(checkNetworkStatus, NETWORK_CHECK_INTERVAL);
-    const syncInterval = setInterval(() => {
-      if (isOnline && syncQueue.length > 0 && syncRetries < MAX_SYNC_RETRIES) {
-        syncWithFirebase();
-      }
-    }, SYNC_INTERVAL);
-
-    return () => {
-      clearInterval(networkInterval);
-      clearInterval(syncInterval);
-    };
-  }, [isOnline, syncQueue.length, syncRetries]);
-
-  // Add function to check network status
-  const checkNetworkStatus = useCallback(async () => {
-    try {
-      const response = await fetch('https://www.google.com');
-      setIsOnline(response.ok);
-      return response.ok;
-    } catch (error) {
-      setIsOnline(false);
-      return false;
-    }
-  }, []);
-
-  // Add function to load offline records
-  const loadOfflineRecords = async () => {
-    try {
-      const storedData = await AsyncStorage.getItem(OFFLINE_STORAGE_KEY);
-      if (storedData) {
-        const records = JSON.parse(storedData) as AttendanceRecord[];
-        setOfflineRecords(records);
-        setSyncQueue(records.filter((record: AttendanceRecord) => !record.synced));
-      }
-    } catch (error) {
-      console.error('Error loading offline records:', error);
-    }
-  };
-
-  // Add function to save offline record
-  const saveOfflineRecord = async (record: AttendanceRecord) => {
-    try {
-      const newRecord = { ...record, synced: false };
-      const updatedRecords = [...offlineRecords, newRecord];
-      
-      await AsyncStorage.setItem(OFFLINE_STORAGE_KEY, JSON.stringify(updatedRecords));
-      setOfflineRecords(updatedRecords);
-      setSyncQueue(prev => [...prev, newRecord]);
-      
-      return true;
-    } catch (error) {
-      console.error('Error saving offline record:', error);
-      return false;
-    }
-  };
-
-  const calculateAbsentHistory = (history: AttendanceRecord[]) => {
-    const currentMonth = format(new Date(), 'MM');
-    const currentYear = format(new Date(), 'yyyy');
-    const startDate = startOfMonth(new Date());
-    const endDate = endOfMonth(new Date());
-    const allDates = eachDayOfInterval({ start: startDate, end: endDate });
-    
-    const absentDates = allDates.filter(date => {
-      const dateStr = format(date, 'dd');
-      const day = format(date, 'EEE').toUpperCase();
-      const record = history.find(r => r.date === dateStr);
-      
-      return !record || record.status === 'On Leave';
-    });
-
-    const absentHistory = absentDates.map(date => ({
-      date: format(date, 'dd MMM yyyy'),
-      message: professionalMessages.absent[Math.floor(Math.random() * professionalMessages.absent.length)]
-    }));
-
-    setAbsentHistory(absentHistory);
-  };
-
-  // Update saveAttendance function to ensure valid timestamps
-  const saveAttendance = async (isPunchIn: boolean, photoUri: string, locationCoords: any) => {
-    try {
-      const userId = auth.currentUser?.uid;
-      if (!userId) {
-        Alert.alert('Error', 'User not authenticated');
-        return;
-      }
-
-      const currentTime = new Date();
-      if (isNaN(currentTime.getTime())) {
-        throw new Error('Invalid current time');
-      }
-
-      const dateStr = format(currentTime, 'dd');
-      const dayStr = format(currentTime, 'EEE').toUpperCase();
-      const timeStr = format(currentTime, 'HH:mm');
-      const localId = `${userId}_${dateStr}_${Date.now()}`;
-
-      // Create new record with validated timestamp
-      const newRecord: LocalAttendanceRecord = {
-        localId,
-        date: dateStr,
-        day: dayStr,
-        punchIn: isPunchIn ? timeStr : (todayRecord?.punchIn || ''),
-        punchOut: !isPunchIn ? timeStr : (todayRecord?.punchOut || ''),
-        status: 'Present',
-        userId,
-        timestamp: currentTime,
-        photoUri,
-        location: locationCoords,
-        needsSync: true,
-        syncRetries: 0,
-        synced: false
-      };
-
-      // Validate punch times before calculating status
-      const punchInTime = newRecord.punchIn ? 
-        parse(newRecord.punchIn, 'HH:mm', new Date()) : null;
-      const punchOutTime = newRecord.punchOut ? 
-        parse(newRecord.punchOut, 'HH:mm', new Date()) : null;
-
-      if ((newRecord.punchIn && !punchInTime) || (newRecord.punchOut && !punchOutTime)) {
-        throw new Error('Invalid punch time format');
-      }
-
-      // Calculate status with validated times
-     // Calculate status with validated times
-newRecord.status = calculateAttendanceStatus(
-  newRecord.punchIn,
-  newRecord.punchOut
-);
-
-
-      // Save to local storage
-      await saveToLocalStorage(newRecord);
-
-      // Update UI
-     // Update UI
-if (isPunchIn) {
-  setPunchInTime(format(currentTime, 'hh:mm a'));
-  setIsPunchedIn(true);
-} else {
-  setPunchOutTime(format(currentTime, 'hh:mm a'));
-  setIsPunchedIn(false);
-}
-
-// Update today record with updated status
-setTodayRecord({
-  ...newRecord,
-  status: newRecord.status, // force update
-});
-
-      Alert.alert(
-        'Success',
-        `Successfully ${isPunchIn ? 'punched in' : 'punched out'} at ${format(currentTime, 'hh:mm a')}${
-          !isOnline ? '\n(Saved offline - will sync when online)' : ''
-        }`
-      );
-
-    } catch (error) {
-      console.error('Error saving attendance:', error);
-      Alert.alert('Error', 'Failed to save attendance. Please try again.');
-    }
-  };
-
-  // Add function to save to local storage
-  const saveToLocalStorage = async (record: LocalAttendanceRecord) => {
-    try {
-      // Get existing records
-      const existingRecordsStr = await AsyncStorage.getItem(LOCAL_ATTENDANCE_KEY);
-      let existingRecords: LocalAttendanceRecord[] = existingRecordsStr ? JSON.parse(existingRecordsStr) : [];
-
-      // Update or add new record
-      const existingIndex = existingRecords.findIndex(r => r.date === record.date);
-      if (existingIndex !== -1) {
-        existingRecords[existingIndex] = record;
-      } else {
-        existingRecords.push(record);
-      }
-
-      // Save updated records
-      await AsyncStorage.setItem(LOCAL_ATTENDANCE_KEY, JSON.stringify(existingRecords));
-
-      // Add to sync queue if needs sync
-      if (record.needsSync) {
-        await addToSyncQueue(record.localId);
-      }
-
-      return true;
-    } catch (error) {
-      console.error('Error saving to local storage:', error);
-      return false;
-    }
-  };
-
-  // Add function to manage sync queue
-  const addToSyncQueue = async (localId: string) => {
-    try {
-      const queueStr = await AsyncStorage.getItem(LOCAL_SYNC_QUEUE_KEY);
-      let queue: SyncQueueItem[] = queueStr ? JSON.parse(queueStr) : [];
-
-      // Add new item to queue if not already present
-      if (!queue.find(item => item.localId === localId)) {
-        queue.push({
-          localId,
-          timestamp: Date.now(),
-          retries: 0
-        });
-        await AsyncStorage.setItem(LOCAL_SYNC_QUEUE_KEY, JSON.stringify(queue));
-      }
-    } catch (error) {
-      console.error('Error adding to sync queue:', error);
-    }
-  };
-
-  // Add function to check if punch in is allowed
-  const isPunchInAllowed = (lastPunchOutTime: string | null) => {
-    const currentTime = new Date();
-    const currentMinutes = currentTime.getHours() * 60 + currentTime.getMinutes();
-    
-    if (!lastPunchOutTime) return true;
-    
-    const lastPunchOutDate = new Date(lastPunchOutTime);
-    const nextAllowedTime = new Date(lastPunchOutDate);
-    nextAllowedTime.setDate(nextAllowedTime.getDate() + 1);
-    nextAllowedTime.setHours(1, 0, 0, 0); // 1 AM next day
-    
-    return currentTime >= nextAllowedTime;
-  };
-
-  // Add function to check if daily sync is needed
-  const isDailySyncNeeded = async () => {
-    try {
-      const lastSyncStr = await AsyncStorage.getItem('last_daily_sync');
-      if (!lastSyncStr) return true;
-
-      const lastSync = new Date(JSON.parse(lastSyncStr));
-      const today = new Date();
-      
-      return lastSync.getDate() !== today.getDate() ||
-             lastSync.getMonth() !== today.getMonth() ||
-             lastSync.getFullYear() !== today.getFullYear();
-    } catch (error) {
-      console.error('Error checking daily sync:', error);
-      return true;
-    }
-  };
-
-  // Add function for daily sync
-  const performDailySync = async () => {
-    try {
-      const userId = auth.currentUser?.uid;
-      if (!userId) return;
-
-      const today = new Date();
-      const monthYear = `${today.getFullYear()}_${(today.getMonth() + 1).toString().padStart(2, '0')}`;
-      
-      // Get all local records for current month
-      const localRecordsStr = await AsyncStorage.getItem(LOCAL_ATTENDANCE_KEY);
-      const localRecords: LocalAttendanceRecord[] = localRecordsStr ? JSON.parse(localRecordsStr) : [];
-      
-      // Get Firebase records
-      const monthlyRef = doc(db, 'bdm_monthly_attendance', `${userId}_${monthYear}`);
-      const monthlyDoc = await getDoc(monthlyRef);
-      
-      let firebaseRecords = monthlyDoc.exists() ? monthlyDoc.data()?.records || [] : [];
-      
-      // Merge records, giving priority to local records
-      const mergedRecords = [...firebaseRecords];
-      localRecords.forEach(localRecord => {
-        const index = mergedRecords.findIndex((r: any) => r.date === localRecord.date);
-        if (index !== -1) {
-          mergedRecords[index] = {
-            ...localRecord,
-            timestamp: Timestamp.fromDate(new Date(localRecord.timestamp)),
-            lastUpdated: Timestamp.fromDate(new Date()),
-            synced: true
-          };
-        } else {
-          mergedRecords.push({
-            ...localRecord,
-            timestamp: Timestamp.fromDate(new Date(localRecord.timestamp)),
-            lastUpdated: Timestamp.fromDate(new Date()),
-            synced: true
-          });
-        }
-      });
-
-      // Calculate updated statistics
-      const statistics = calculateMonthlyStatistics(mergedRecords);
-
-      // Update Firebase
-      await setDoc(monthlyRef, {
-        userId,
-        userName: auth.currentUser?.displayName || 'Unknown',
-        month: today.getMonth() + 1,
-        year: today.getFullYear(),
-        records: mergedRecords,
-        statistics,
-        lastUpdated: Timestamp.fromDate(new Date()),
-        lastDailySync: Timestamp.fromDate(new Date())
-      });
-
-      // Update local storage
-      await AsyncStorage.setItem(LOCAL_ATTENDANCE_KEY, JSON.stringify(mergedRecords));
-      await AsyncStorage.setItem('last_daily_sync', JSON.stringify(new Date()));
-
-      // Update UI
-      setAttendanceHistory(mergedRecords);
-      updateWeekDaysStatus(mergedRecords);
-      calculateStatusCounts(mergedRecords);
-      
-      console.log('Daily sync completed successfully');
-    } catch (error) {
-      console.error('Error in daily sync:', error);
-    }
-  };
-
-  // Update sync status display in the UI
-  const renderSyncStatus = () => (
-    <View style={styles.syncStatusContainer}>
-      <View style={styles.syncStatusRow}>
-        <MaterialIcons 
-          name={isSyncing ? 'sync' : isOnline ? 'cloud-done' : 'cloud-off'} 
-          size={16} 
-          color={isSyncing ? '#FF8447' : isOnline ? '#4CAF50' : '#999'} 
-          style={[styles.syncIcon, isSyncing && styles.syncingIcon]} 
-        />
-        <Text style={styles.syncStatusText}>{syncStatus}</Text>
-      </View>
-      {!isOnline && (
-        <Text style={styles.offlineText}>
-          Working offline - changes will sync when connection is restored
-        </Text>
-      )}
-    </View>
-  );
-
-  return (
-    <AppGradient>
-      <BDMMainLayout 
-        title="Attendance"
-        showBackButton
-        showDrawer={true}
-      >
-        {!isInitialLoadComplete ? (
-          <AttendanceSkeleton />
-        ) : (
-          <ScrollView style={styles.scrollView}>
-            {/* Punch Card with Map */}
-            <View style={styles.punchCard}>
-              {/* Map View */}
-              <View style={styles.mapContainer}>
-                {renderMap()}
-              </View>
-
-              {/* Punch Info */}
-              <View style={styles.punchInfo}>
-                <Text style={styles.punchLabel}>Take Attendance</Text>
-                <TouchableOpacity
-                  style={[
-                    styles.punchButton, 
-                    isPunchedIn && styles.punchOutButton,
-                    isPunchButtonDisabled && styles.punchButtonDisabled
-                  ]}
-                  onPress={handlePunch}
-                  disabled={isPunchButtonDisabled}
-                >
-                  <Text style={[
-                    styles.punchButtonText,
-                    isPunchButtonDisabled && styles.punchButtonTextDisabled
-                  ]}>
-                    {isPunchedIn ? 'Punch Out' : 'Punch In'}
-                  </Text>
-                </TouchableOpacity>
-              </View>
-
-              <View style={styles.timeInfo}>
-                <View style={styles.timeColumn}>
-                  <Text style={styles.timeLabel}>Punch In</Text>
-                  <Text style={styles.timeValue}>{punchInTime || '-----'}</Text>
-                </View>
-                <View style={styles.timeColumn}>
-                  <Text style={styles.timeLabel}>Punch Out</Text>
-                  <Text style={styles.timeValue}>{punchOutTime || '-----'}</Text>
-                </View>
-              </View>
-            </View>
-
-            {/* Week View */}
-            <View style={styles.weekCard}>
-              <Text style={styles.dateText}>{format(currentDate, 'dd MMMM (EEEE)')}</Text>
-              <View style={styles.weekDays}>
-                {weekDaysStatus.map((day, index) => (
-                  <View key={index} style={styles.dayContainer}>
-                    <View 
-                      style={[
-                        styles.dayCircle,
-                        { 
-                          backgroundColor: getStatusCircleColor(day.status),
-                          borderColor: getStatusBorderColor(day.status)
-                        }
-                      ]}
-                    >
-                      {getStatusIcon(day.status)}
-                    </View>
-                    <Text style={[
-                      styles.weekDayText,
-                      day.status === 'inactive' && styles.inactiveText
-                    ]}>
-                      {day.day}
-                    </Text>
-                    {day.date && (
-                      <Text style={[
-                        styles.weekDateText,
-                        day.status === 'inactive' && styles.inactiveText
-                      ]}>
-                        {day.date}
-                      </Text>
-                    )}
-                  </View>
-                ))}
-              </View>
-            </View>
-
-            {/* Month Scroll */}
-            <MonthScroll 
-              selectedMonth={selectedMonth}
-              onSelectMonth={setSelectedMonth}
-              onLongPressMonth={handleLongPressMonth}
-            />
-
-            {/* Attendance Summary */}
-            <View style={styles.summaryContainer}>
-              <TouchableOpacity 
-                style={getSummaryItemStyle('Present')}
-                onPress={() => handleSummaryItemPress('Present')}
-              >
-                <Text style={styles.summaryStatusPresent}>Present</Text>
-                <Text style={styles.summaryCount}>{statusCounts.Present} days</Text>
-              </TouchableOpacity>
-              <TouchableOpacity 
-                style={getSummaryItemStyle('Half Day')}
-                onPress={() => handleSummaryItemPress('Half Day')}
-              >
-                <Text style={styles.summaryStatusHalfDay}>Half Day</Text>
-                <Text style={styles.summaryCount}>{statusCounts["Half Day"]} days</Text>
-              </TouchableOpacity>
-              <TouchableOpacity 
-                style={getSummaryItemStyle('On Leave')}
-                onPress={() => handleSummaryItemPress('On Leave')}
-              >
-                <Text style={styles.summaryStatusAbsent}>Absent</Text>
-                <Text style={styles.summaryCount}>{statusCounts["On Leave"]} days</Text>
-              </TouchableOpacity>
-            </View>
-
-            {/* Attendance History */}
-            <View style={styles.historySection}>
-              <View style={styles.historyHeader}>
-                <Text style={styles.sectionTitle}>Attendance History</Text>
-                {activeFilter && (
-                  <TouchableOpacity
-                    style={styles.clearFilterButton}
-                    onPress={() => setActiveFilter(null)}
-                  >
-                    <Text style={styles.clearFilterText}>Clear Filter</Text>
-                    <MaterialIcons name="clear" size={16} color="#FF8447" />
-                  </TouchableOpacity>
-                )}
-              </View>
-              
-              {filteredHistory.length === 0 ? (
-                <View style={styles.emptyHistoryContainer}>
-                  <MaterialIcons name="event-busy" size={48} color="#999" />
-                  <Text style={styles.emptyHistoryText}>
-                    {activeFilter 
-                      ? `No ${activeFilter} records found` 
-                      : "No attendance records found"}
-                  </Text>
-                  <Text style={styles.emptyHistorySubText}>
-                    {activeFilter 
-                      ? "Try selecting a different filter" 
-                      : "Your attendance history will appear here"}
-                  </Text>
-                </View>
-              ) : (
-                filteredHistory.map((record, index) => (
-                  <View key={index} style={styles.historyCard}>
-                    <View style={styles.dateColumn}>
-                      <Text style={styles.dateNumber}>{record.date}</Text>
-                      <Text style={styles.dateDay}>{record.day}</Text>
-                    </View>
-                    <View style={styles.punchDetails}>
-                      <View style={styles.punchTimeContainer}>
-                        <Text style={styles.punchTime}>{record.punchIn ? format(new Date(`2000-01-01T${record.punchIn}`), 'hh:mm a') : '-----'}</Text>
-                        <Text style={styles.punchType}>Punch In</Text>
-                      </View>
-                      <View style={styles.punchTimeContainer}>
-                        <Text style={styles.punchTime}>{record.punchOut ? format(new Date(`2000-01-01T${record.punchOut}`), 'hh:mm a') : '-----'}</Text>
-                        <Text style={styles.punchType}>Punch Out</Text>
-                      </View>
-                    </View>
-                    <View style={[styles.statusBadge, getStatusStyle(record.status)]}>
-                    <Text style={[styles.statusText, getStatusTextStyle(record.status)]}>
-  {record.status}
-</Text>
-                    </View>
-                  </View>
-                ))
-              )}
-            </View>
-
-            {/* Absent History Section */}
-            {absentHistory.length > 0 && (
-              <View style={styles.absentHistoryContainer}>
-                <Text style={styles.absentHistoryTitle}>Absent History</Text>
-                {absentHistory.map((item, index) => (
-                  <View key={index} style={styles.absentHistoryItem}>
-                    <Text style={styles.absentDate}>{item.date}</Text>
-                    <Text style={styles.absentMessage}>{item.message}</Text>
-                  </View>
-                ))}
-              </View>
-            )}
-
-            {/* Updated Sync Status */}
-            {renderSyncStatus()}
-          </ScrollView>
-        )}
-      </BDMMainLayout>
-    </AppGradient>
-  );
-};
-
-=======
->>>>>>> 2ee0637f
-// Add styles first
-const styles = StyleSheet.create({
-  scrollView: {
-    flex: 1,
-    backgroundColor: '#FFF8F0',
-  },
-  mapContainer: {
-    height: 180,
-    borderRadius: 8,
-    overflow: 'hidden',
-    marginBottom: 16,
-  },
-  map: {
-    flex: 1,
-  },
-  mapFallback: {
-    flex: 1,
-    backgroundColor: '#F5F5F5',
-    justifyContent: 'center',
-    alignItems: 'center',
-    borderRadius: 12,
-  },
-  mapFallbackText: {
-    fontSize: 16,
-    fontFamily: 'LexendDeca_400Regular',
-    color: '#666',
-    textAlign: 'center',
-    marginTop: 12,
-    paddingHorizontal: 24,
-  },
-  punchCard: {
-    backgroundColor: 'white',
-    borderRadius: 12,
-    padding: 16,
-    margin: 16,
-    marginTop: 0,
-    marginBottom: 12,
-    shadowColor: '#000',
-    shadowOffset: { width: 0, height: 1 },
-    shadowOpacity: 0.1,
-    shadowRadius: 2,
-    elevation: 2,
-  },
-  punchInfo: {
-    flexDirection: 'row',
-    justifyContent: 'space-between',
-    alignItems: 'center',
-    marginBottom: 16,
-  },
-  punchLabel: {
-    fontSize: 16,
-    fontFamily: 'LexendDeca_500Medium',
-    color: '#333',
-  },
-  punchButton: {
-    backgroundColor: '#4CAF50',
-    paddingHorizontal: 20,
-    paddingVertical: 8,
-    borderRadius: 8,
-  },
-  punchOutButton: {
-    backgroundColor: '#FF4444',
-  },
-  punchButtonText: {
-    color: 'white',
-    fontFamily: 'LexendDeca_500Medium',
-  },
-  timeInfo: {
-    flexDirection: 'row',
-    justifyContent: 'space-around',
-  },
-  timeColumn: {
-    alignItems: 'center',
-  },
-  timeLabel: {
-    fontSize: 14,
-    color: '#666',
-    fontFamily: 'LexendDeca_400Regular',
-  },
-  timeValue: {
-    fontSize: 16,
-    color: '#333',
-    fontFamily: 'LexendDeca_500Medium',
-    marginTop: 4,
-  },
-  weekCard: {
-    backgroundColor: 'white',
-    borderRadius: 12,
-    padding: 16,
-    margin: 16,
-    marginTop: 0,
-    marginBottom: 12,
-    shadowColor: '#000',
-    shadowOffset: { width: 0, height: 1 },
-    shadowOpacity: 0.1,
-    shadowRadius: 2,
-    elevation: 2,
-  },
-  dateText: {
-    fontSize: 18,
-    color: '#333',
-    fontFamily: 'LexendDeca_500Medium',
-    marginBottom: 16,
-    textAlign: 'center',
-  },
-  weekDays: {
-    flexDirection: 'row',
-    justifyContent: 'space-between',
-    paddingHorizontal: 8,
-  },
-  dayContainer: {
-    alignItems: 'center',
-    width: 45,
-  },
-  dayCircle: {
-    width: 36,
-    height: 36,
-    borderRadius: 18,
-    justifyContent: 'center',
-    alignItems: 'center',
-    marginBottom: 4,
-    borderWidth: 1,
-    borderColor: '#DDD',
-  },
-  weekDayText: {
-    fontSize: 14,
-    color: '#666',
-    fontFamily: 'LexendDeca_500Medium',
-    marginTop: 2,
-  },
-  weekDateText: {
-    fontSize: 12,
-    color: '#999',
-    fontFamily: 'LexendDeca_400Regular',
-  },
-  summaryContainer: {
-    flexDirection: 'row',
-    justifyContent: 'space-around',
-    marginHorizontal: 16,
-    marginBottom: 16,
-  },
-  summaryItem: {
-    flex: 1,
-    backgroundColor: 'white',
-    borderRadius: 12,
-    padding: 12,
-    marginHorizontal: 4,
-    alignItems: 'center',
-    shadowColor: '#000',
-    shadowOffset: { width: 0, height: 1 },
-    shadowOpacity: 0.1,
-    shadowRadius: 2,
-    elevation: 2,
-  },
-  summaryStatusPresent: {
-    fontSize: 16,
-    fontFamily: 'LexendDeca_500Medium',
-    color: '#4CAF50',
-    marginBottom: 4,
-  },
-  summaryStatusHalfDay: {
-    fontSize: 16,
-    fontFamily: 'LexendDeca_500Medium',
-    color: '#FFC107',
-    marginBottom: 4,
-  },
-  summaryStatusAbsent: {
-    fontSize: 16,
-    fontFamily: 'LexendDeca_500Medium',
-    color: '#FF5252',
-    marginBottom: 4,
-  },
-  summaryCount: {
-    fontSize: 14,
-    fontFamily: 'LexendDeca_400Regular',
-    color: '#666',
-  },
-  historyCard: {
-    backgroundColor: 'white',
-    borderRadius: 12,
-    padding: 16,
-    marginHorizontal: 16,
-    marginBottom: 8,
-    flexDirection: 'row',
-    alignItems: 'center',
-    shadowColor: '#000',
-    shadowOffset: { width: 0, height: 1 },
-    shadowOpacity: 0.1,
-    shadowRadius: 2,
-    elevation: 2,
-  },
-  dateColumn: {
-    alignItems: 'center',
-    width: 40,
-    marginRight: 12,
-  },
-  dateNumber: {
-    fontSize: 18,
-    fontFamily: 'LexendDeca_600SemiBold',
-    color: '#333',
-  },
-  dateDay: {
-    fontSize: 12,
-    color: '#666',
-    fontFamily: 'LexendDeca_400Regular',
-  },
-  punchDetails: {
-    flex: 1,
-    flexDirection: 'column',
-    marginRight: 8,
-  },
-  punchTimeContainer: {
-    flexDirection: 'row',
-    justifyContent: 'space-between',
-    marginBottom: 4,
-  },
-  punchTime: {
-    fontSize: 14,
-    color: '#333',
-    fontFamily: 'LexendDeca_500Medium',
-  },
-  punchType: {
-    fontSize: 12,
-    color: '#666',
-    fontFamily: 'LexendDeca_400Regular',
-  },
-  statusBadge: {
-    paddingHorizontal: 12,
-    paddingVertical: 6,
-    borderRadius: 12,
-    justifyContent: 'center',
-    alignItems: 'center',
-    minWidth: 80,
-  },
-  presentStatus: {
-    backgroundColor: '#E8F5E9',
-  },
-  halfDayStatus: {
-    backgroundColor: '#FFF3E0',
-  },
-  leaveStatus: {
-    backgroundColor: '#FFEBEE',
-  },
-  presentText: {
-    color: '#4CAF50',
-    fontSize: 12,
-    fontFamily: 'LexendDeca_500Medium',
-  },
-  halfDayText: {
-    color: '#FFC107',
-    fontSize: 12,
-    fontFamily: 'LexendDeca_500Medium',
-  },
-  leaveText: {
-    color: '#FF5252',
-    fontSize: 12,
-    fontFamily: 'LexendDeca_500Medium',
-  },
-  statusText: {
-    fontSize: 12,
-    fontFamily: 'LexendDeca_500Medium',
-  },
-  markerContainer: {
-    width: 36,
-    height: 36,
-    justifyContent: 'center',
-    alignItems: 'center',
-  },
-  emptyHistoryContainer: {
-    alignItems: 'center',
-    justifyContent: 'center',
-    padding: 40,
-    backgroundColor: '#fff',
-    borderRadius: 12,
-    margin: 16,
-    shadowColor: '#000',
-    shadowOffset: {
-      width: 0,
-      height: 2,
-    },
-    shadowOpacity: 0.1,
-    shadowRadius: 3.84,
-    elevation: 3,
-  },
-  emptyHistoryText: {
-    fontSize: 16,
-    color: '#666',
-    fontFamily: 'LexendDeca_500Medium',
-    marginTop: 16,
-  },
-  emptyHistorySubText: {
-    fontSize: 14,
-    color: '#999',
-    fontFamily: 'LexendDeca_400Regular',
-    marginTop: 8,
-  },
-  sectionTitle: {
-    fontSize: 18,
-    color: '#333',
-    fontFamily: 'LexendDeca_600SemiBold',
-    marginHorizontal: 16,
-    marginVertical: 8,
-  },
-  historySection: {
-    marginTop: 16,
-  },
-  loadingLocation: {
-    flex: 1,
-    justifyContent: 'center',
-    alignItems: 'center',
-    backgroundColor: '#F5F5F5',
-  },
-  loadingText: {
-    marginTop: 12,
-    fontSize: 16,
-    fontFamily: 'LexendDeca_400Regular',
-    color: '#666',
-  },
-  punchButtonDisabled: {
-    backgroundColor: '#CCCCCC',
-    opacity: 0.7,
-  },
-  punchButtonTextDisabled: {
-    color: '#666',
-  },
-  nextPunchInfo: {
-    textAlign: 'center',
-    fontSize: 12,
-    fontFamily: 'LexendDeca_400Regular',
-    color: '#666',
-    marginTop: 8,
-    fontStyle: 'italic',
-  },
-  summaryItemBlurred: {
-    opacity: 0.5,
-  },
-  summaryItemActive: {
-    borderWidth: 2,
-    borderColor: '#FF8447',
-    transform: [{ scale: 1.05 }],
-  },
-  historyHeader: {
-    flexDirection: 'row',
-    justifyContent: 'space-between',
-    alignItems: 'center',
-    marginHorizontal: 16,
-    marginVertical: 8,
-  },
-  clearFilterButton: {
-    flexDirection: 'row',
-    alignItems: 'center',
-    backgroundColor: '#FFF5E6',
-    paddingHorizontal: 10,
-    paddingVertical: 4,
-    borderRadius: 16,
-  },
-  clearFilterText: {
-    fontSize: 12,
-    fontFamily: 'LexendDeca_400Regular',
-    color: '#FF8447',
-    marginRight: 4,
-  },
-  monthScrollContainer: {
-    marginVertical: 8,
-  },
-  monthScrollContent: {
-    paddingHorizontal: 16,
-  },
-  monthItem: {
-    paddingHorizontal: 16,
-    paddingVertical: 8,
-    marginRight: 8,
-    borderRadius: 20,
-    backgroundColor: '#F5F5F5',
-  },
-  selectedMonthItem: {
-    backgroundColor: '#FF8447',
-  },
-  pastMonthItem: {
-    opacity: 0.6,
-  },
-  monthText: {
-    fontSize: 14,
-    color: '#666',
-    fontFamily: 'LexendDeca_400Regular',
-  },
-  selectedMonthText: {
-    color: '#FFFFFF',
-    fontFamily: 'LexendDeca_500Medium',
-  },
-  pastMonthText: {
-    color: '#999',
-  },
-  skeletonContainer: {
-    padding: 16,
-  },
-  skeletonMap: {
-    borderRadius: 12,
-    marginBottom: 16,
-  },
-  skeletonPunchCard: {
-    borderRadius: 12,
-    marginBottom: 16,
-  },
-  skeletonWeekCard: {
-    borderRadius: 12,
-    marginBottom: 16,
-  },
-  skeletonSummary: {
-    borderRadius: 12,
-    marginBottom: 16,
-  },
-  skeletonHistory: {
-    borderRadius: 12,
-  },
-});
-
-// Add AttendanceSkeleton component
-const AttendanceSkeleton = () => {
-  return (
-    <View style={styles.skeletonContainer}>
-      <WaveSkeleton width="100%" height={200} style={styles.skeletonMap} />
-      <WaveSkeleton width="100%" height={120} style={styles.skeletonPunchCard} />
-      <WaveSkeleton width="100%" height={100} style={styles.skeletonWeekCard} />
-      <WaveSkeleton width="100%" height={80} style={styles.skeletonSummary} />
-      <WaveSkeleton width="100%" height={200} style={styles.skeletonHistory} />
-    </View>
-  );
-};
-
-// Add MonthScroll component
-const MonthScroll = ({ 
-  selectedMonth,
-  onSelectMonth,
-  onLongPressMonth
-}: { 
-  selectedMonth: number;
-  onSelectMonth: (month: number) => void;
-  onLongPressMonth: (month: number) => void;
-}) => {
-  const currentMonth = new Date().getMonth();
-  
-  return (
-    <ScrollView 
-      horizontal 
-      showsHorizontalScrollIndicator={false}
-      style={styles.monthScrollContainer}
-      contentContainerStyle={styles.monthScrollContent}
-    >
-      {MONTHS.map((month, index) => (
-        <TouchableOpacity
-          key={month.value}
-          style={[
-            styles.monthItem,
-            selectedMonth === month.value && styles.selectedMonthItem,
-            index < currentMonth && styles.pastMonthItem
-          ]}
-          onPress={() => onSelectMonth(month.value)}
-          onLongPress={() => onLongPressMonth(month.value)}
-        >
-          <Text style={[
-            styles.monthText,
-            selectedMonth === month.value && styles.selectedMonthText,
-            index < currentMonth && styles.pastMonthText
-          ]}>
-            {month.label.substring(0, 3)}
-          </Text>
-        </TouchableOpacity>
-      ))}
-    </ScrollView>
-  );
-};
-
-const BDMAttendanceScreen = () => {
-  // Map and location states
-  const [location, setLocation] = useState<Location.LocationObject | null>(null);
-  const [mapError, setMapError] = useState(false);
-  const [permissionStatus, setPermissionStatus] = useState<string>('unknown');
-  const [locationServiceEnabled, setLocationServiceEnabled] = useState<boolean | null>(null);
-  const [mapReady, setMapReady] = useState(false);
-  
-  // Attendance states
-  const [currentDate, setCurrentDate] = useState(new Date());
-  const [punchInTime, setPunchInTime] = useState<string>('');
-  const [punchOutTime, setPunchOutTime] = useState<string>('');
-  const [isPunchedIn, setIsPunchedIn] = useState(false);
-  const [isPunchButtonDisabled, setIsPunchButtonDisabled] = useState(false);
-  const [todayRecord, setTodayRecord] = useState<AttendanceRecord | null>(null);
-  const [attendanceHistory, setAttendanceHistory] = useState<AttendanceRecord[]>([]);
-  const [filteredHistory, setFilteredHistory] = useState<AttendanceRecord[]>([]);
-  const [activeFilter, setActiveFilter] = useState<'Present' | 'Half Day' | 'On Leave' | null>(null);
-  const [statusCounts, setStatusCounts] = useState({
-    Present: 0,
-    'Half Day': 0,
-    'On Leave': 0
-  });
-  const [selectedMonth, setSelectedMonth] = useState(new Date().getMonth());
-  const [isLoading, setIsLoading] = useState(true);
-  const [showMonthSelector, setShowMonthSelector] = useState(false);
-
-  // Add new state for location caching
-  const [isMapReady, setIsMapReady] = useState(false);
-  const mapRef = useRef<MapView | null>(null);
-  const locationCacheKey = 'bdm_location_cache';
-  const locationCacheTimeout = 5 * 60 * 1000; // 5 minutes
-
-  const navigation = useNavigation<BDMAttendanceScreenNavigationProp>();
-  const route = useRoute<BDMAttendanceScreenRouteProp>();
-
-  const weekDays = ['M', 'T', 'W', 'T', 'F', 'S'];
-  const [weekDaysStatus, setWeekDaysStatus] = useState<Array<{ day: string, date?: string, status: 'active' | 'inactive' | 'Present' | 'Half Day' | 'On Leave' }>>([
-    { day: 'M', status: 'inactive' },
-    { day: 'T', status: 'inactive' },
-    { day: 'W', status: 'inactive' },
-    { day: 'T', status: 'inactive' },
-    { day: 'F', status: 'inactive' },
-    { day: 'S', status: 'inactive' }
-  ]);
-
-  // Set default location
-  const defaultLocation = {
-    coords: {
-      latitude: DEFAULT_LOCATION.latitude,
-      longitude: DEFAULT_LOCATION.longitude,
-      altitude: null,
-      accuracy: 5,
-      altitudeAccuracy: null,
-      heading: null,
-      speed: null
-    },
-    timestamp: Date.now()
-  };
-
-  // Add checkAndRequestPermissions function
-  const checkAndRequestPermissions = async () => {
-    try {
-      const enabled = await Location.hasServicesEnabledAsync();
-      setLocationServiceEnabled(enabled);
-      
-      if (!enabled) {
-        Alert.alert(
-          "Location Services Required",
-          "Please enable location services to use the attendance feature.",
-          [
-            { text: "Open Settings", onPress: () => Linking.openSettings() },
-            { text: "Cancel", style: "cancel" }
-          ]
-        );
-        return;
-      }
-      
-      const { status } = await Location.requestForegroundPermissionsAsync();
-      setPermissionStatus(status);
-      
-      if (status !== 'granted') {
-        Alert.alert(
-          "Location Permission Required",
-          "Please grant location permission to use the attendance feature.",
-          [
-            { text: "Open Settings", onPress: () => Linking.openSettings() },
-            { text: "Cancel", style: "cancel" }
-          ]
-        );
-        return;
-      }
-      
-      // If all permissions are granted, proceed with loading the map
-      await loadLocation();
-    } catch (error) {
-      console.error('Error setting up location services:', error);
-      setMapError(true);
-    }
-  };
-
-  // Add effect for initial loading
-  useEffect(() => {
-    const loadInitialData = async () => {
-      setIsLoading(true);
-      await Promise.all([
-        checkAndRequestPermissions(),
-        fetchAttendanceHistory()
-      ]);
-      setIsLoading(false);
-    };
-
-    loadInitialData();
-  }, []);
-
-  useEffect(() => {
-    // Request location permission immediately on screen load
-    (async () => {
-      try {
-        const enabled = await Location.hasServicesEnabledAsync();
-        setLocationServiceEnabled(enabled);
-        
-        if (!enabled) {
-          Alert.alert(
-            "Location Services Required",
-            "Please enable location services to use the attendance feature.",
-            [
-              { text: "Open Settings", onPress: () => Linking.openSettings() },
-              { text: "Cancel", style: "cancel" }
-            ]
-          );
-          return;
-        }
-        
-        const { status } = await Location.requestForegroundPermissionsAsync();
-        setPermissionStatus(status);
-        
-        if (status !== 'granted') {
-          Alert.alert(
-            "Location Permission Required",
-            "Please grant location permission to use the attendance feature.",
-            [
-              { text: "Open Settings", onPress: () => Linking.openSettings() },
-              { text: "Cancel", style: "cancel" }
-            ]
-          );
-          return;
-        }
-        
-        // If all permissions are granted, proceed with loading the map
-        await loadLocation();
-      } catch (error) {
-        console.error('Error setting up location services:', error);
-        setMapError(true);
-      }
-    })();
-    
-    // Initialize the current date and update weekly days
-    initializeDate();
-    
-    // Fetch attendance history
-    fetchAttendanceHistory();
-  }, []);
-
-  // Add filtered history effect
-  useEffect(() => {
-    if (activeFilter) {
-      setFilteredHistory(attendanceHistory.filter(record => record.status === activeFilter));
-    } else {
-      setFilteredHistory(attendanceHistory);
-    }
-  }, [activeFilter, attendanceHistory]);
-
-  // Add punch button disabled effect
-  useEffect(() => {
-    const checkPunchButtonState = () => {
-      // If already punched out today, disable until 8 AM tomorrow
-      if (punchInTime && punchOutTime) {
-        const now = new Date();
-        const tomorrow = new Date();
-        tomorrow.setDate(tomorrow.getDate() + 1);
-        tomorrow.setHours(8, 0, 0, 0); // 8 AM tomorrow
-        
-        if (now < tomorrow) {
-          setIsPunchButtonDisabled(true);
-          
-          // Set a timeout to re-enable the button at 8 AM tomorrow
-          const timeUntil8AM = tomorrow.getTime() - now.getTime();
-          const timeoutId = setTimeout(() => {
-            setIsPunchButtonDisabled(false);
-          }, timeUntil8AM);
-          
-          return () => clearTimeout(timeoutId);
-        }
-      } else {
-        setIsPunchButtonDisabled(false);
-      }
-    };
-    
-    checkPunchButtonState();
-    
-    // Set up an interval to check every minute
-    const intervalId = setInterval(checkPunchButtonState, 60000);
-    return () => clearInterval(intervalId);
-  }, [punchInTime, punchOutTime]);
-
-  useEffect(() => {
-    // Process camera data when returned from BDMCameraScreen
-    if (route.params && route.params.photo && route.params.location) {
-      try {
-        const { photo, location, isPunchIn } = route.params;
-        saveAttendance(isPunchIn || false, photo.uri, location.coords);
-      } catch (error) {
-        console.error("Error processing camera data:", error);
-        Alert.alert("Error", "Failed to process camera data. Please try again.");
-      }
-    }
-  }, [route.params]);
-
-  const initializeDate = () => {
-    const today = new Date();
-    setCurrentDate(today);
-    
-    // Create default week days status first
-    const dayOfWeek = today.getDay(); // 0 = Sunday, 1 = Monday, etc.
-    const adjustedDay = dayOfWeek === 0 ? 6 : dayOfWeek - 1; // Adjust to our 0-indexed array (M=0, T=1, etc.)
-    
-    // Calculate the date for Monday of this week
-    const startOfWeek = new Date(today);
-    startOfWeek.setDate(today.getDate() - adjustedDay); // Go back to Monday
-    
-    const updatedWeekDays = weekDaysStatus.map((day, index) => {
-      // Calculate the date for this weekday
-      const currentDate = new Date(startOfWeek);
-      currentDate.setDate(startOfWeek.getDate() + index);
-      const dateStr = format(currentDate, 'dd');
-      
-      return { 
-        day: day.day,
-        date: dateStr,
-        status: (index <= adjustedDay ? 'active' : 'inactive') as 'active' | 'inactive' | 'Present' | 'Half Day' | 'On Leave'
-      };
-    });
-    
-    setWeekDaysStatus(updatedWeekDays);
   };
 
   // Optimize map loading with caching
@@ -3362,57 +1080,57 @@
         }
       });
 
-    // Get current date for comparison
-    const today = format(new Date(), 'dd');
-    
-    // Calculate absent days (days without any attendance record)
-    const attendedDates = currentMonthRecords.map(record => record.date);
-    
-    // Filter dates that are:
-    // 1. Not Sundays
-    // 2. Not attended
-    // 3. Are in the past or today
-    const absentDates = allDates.filter(({ dateStr, isSunday }) => 
-      !isSunday && // Exclude Sundays
-      !attendedDates.includes(dateStr) && // Not attended
-      parseInt(dateStr) <= parseInt(today) // Past or today
-    );
-    
-    counts['Absent'] = absentDates.length;
-  
-    setStatusCounts(counts);
-  };
-
-  const calculateAttendanceStatus = (punchIn: string, punchOut: string): 'Present' | 'Half Day' | 'Absent' => {
-    // Absent if no punch in
-    if (!punchIn) return 'Absent';
-    
-    // Half day if punch in exists but no punch out
-    if (!punchOut) return 'Half Day';
-    
-    // Calculate working hours
-    const punchInTime = new Date(`2000-01-01T${punchIn}`);
-    const punchOutTime = new Date(`2000-01-01T${punchOut}`);
-    
-    // Get difference in milliseconds
-    const diffMs = punchOutTime.getTime() - punchInTime.getTime();
-    
-    // Convert to hours
-    const diffHours = diffMs / (1000 * 60 * 60);
-    
-    // Present if worked 8+ hours
-    return diffHours >= 8 ? 'Present' : 'Half Day';
-  };
-
-  // Update saveAttendance to save by month
-  const saveAttendance = async (isPunchIn: boolean, photoUri: string, locationCoords: any) => {
+      // Calculate On Leave days safely
+      const attendedDates = new Set(currentMonthRecords.map(record => record.date));
+      const todayStr = format(today, 'dd');
+      
+      const onLeaveDates = allDates.filter(({ dateStr, isSunday, fullDate }) => {
+        return !isSunday && 
+               !attendedDates.has(dateStr) && 
+               fullDate <= today;
+      });
+      
+      counts['On Leave'] = onLeaveDates.length;
+      setStatusCounts(counts);
+      
+    } catch (error) {
+      console.error('Error calculating status counts:', error);
+      // Set default counts instead of showing error
+      setStatusCounts({
+        Present: 0,
+        'Half Day': 0,
+        'On Leave': 0
+      });
+    }
+  };
+
+  // Update calculateAttendanceStatus to handle invalid times
+  const calculateAttendanceStatus = (punchIn: string, punchOut: string): 'Present' | 'Half Day' | 'On Leave' => {
     try {
-      const userId = auth.currentUser?.uid;
-      if (!userId) {
-        Alert.alert('Error', 'User not authenticated');
-        return;
-      }
-
+      if (!punchIn || !punchOut) return 'On Leave';
+
+      const punchInTime = parse(punchIn, 'HH:mm', new Date());
+      const punchOutTime = parse(punchOut, 'HH:mm', new Date());
+
+      if (isNaN(punchInTime.getTime()) || isNaN(punchOutTime.getTime())) {
+        console.warn('Invalid punch times:', { punchIn, punchOut });
+        return 'On Leave';
+      }
+
+      // Calculate duration in hours
+      const durationInMinutes = (punchOutTime.getTime() - punchInTime.getTime()) / (1000 * 60);
+      const durationInHours = durationInMinutes / 60;
+
+      // Return status based on duration
+      return durationInHours >= REQUIRED_HOURS ? 'Present' : 'Half Day';
+    } catch (error) {
+      console.error('Error calculating attendance status:', error);
+      return 'On Leave';
+    }
+  };
+
+  const handlePunch = async () => {
+    try {
       const currentTime = new Date();
       const dateStr = format(currentTime, 'dd');
       const dayStr = format(currentTime, 'EEE').toUpperCase();
@@ -3638,11 +1356,15 @@
   const getStatusIcon = (status: string) => {
   switch (status) {
     case 'Present':
-        return <MaterialIcons name="check" size={20} color="#FFF" />;
+      return <MaterialIcons name="check" size={16} color="#FFF" />;
     case 'Half Day':
-        return <MaterialIcons name="remove" size={20} color="#FFF" />;
+      return <MaterialIcons name="remove" size={16} color="#FFF" />;
     case 'On Leave':
-        return <MaterialIcons name="close" size={20} color="#FFF" />;
+      return <MaterialIcons name="close" size={16} color="#FFF" />;
+    case 'active': // Today's date (no punch yet)
+      return null;
+    case 'inactive': // Future date
+      return null;
     default:
       return null;
   }
@@ -3952,6 +1674,858 @@
       </MapView>
     );
   };
+
+  const [absentHistory, setAbsentHistory] = useState<{date: string; message: string}[]>([]);
+  const [localRecords, setLocalRecords] = useState<AttendanceRecord[]>([]);
+  const [isSyncing, setIsSyncing] = useState(false);
+  const [lastSyncTime, setLastSyncTime] = useState<Date | null>(null);
+
+  // Load local records on component mount
+  useEffect(() => {
+    loadLocalRecords();
+    const syncInterval = setInterval(syncWithFirebase, SYNC_INTERVAL);
+    return () => clearInterval(syncInterval);
+  }, []);
+
+  const loadLocalRecords = async () => {
+    try {
+      const userId = auth.currentUser?.uid;
+      if (!userId) return;
+
+      const today = new Date();
+      const currentMonth = today.getMonth();
+      const currentYear = today.getFullYear();
+      const monthYearKey = `${currentYear}_${(currentMonth + 1).toString().padStart(2, '0')}`;
+      
+      // Load from Firebase first
+      const monthlyRef = doc(db, 'bdm_monthly_attendance', `${userId}_${monthYearKey}`);
+      const monthlyDoc = await getDoc(monthlyRef);
+      
+      let records: AttendanceRecord[] = [];
+      
+      if (monthlyDoc.exists()) {
+        const monthlyData = monthlyDoc.data();
+        records = monthlyData.records.map((record: any) => ({
+          ...record,
+          timestamp: record.timestamp instanceof Timestamp ? record.timestamp.toDate() : new Date(record.timestamp)
+        }));
+      } else {
+        // Fallback to individual records
+        const attendanceRef = collection(db, 'users', userId, 'attendance');
+        const monthStart = new Date(currentYear, currentMonth, 1);
+        const monthEnd = new Date(currentYear, currentMonth + 1, 0);
+        
+        const q = query(
+          attendanceRef,
+          where('timestamp', '>=', Timestamp.fromDate(monthStart)),
+          where('timestamp', '<=', Timestamp.fromDate(monthEnd)),
+          orderBy('timestamp', 'desc')
+        );
+        
+        const querySnapshot = await getDocs(q);
+        records = querySnapshot.docs.map(doc => {
+          const data = doc.data();
+          return {
+            ...data,
+            timestamp: data.timestamp instanceof Timestamp ? data.timestamp.toDate() : new Date(data.timestamp),
+            synced: true
+          } as AttendanceRecord;
+        });
+      }
+
+      // Get today's record
+      const todayStr = format(today, 'dd');
+      const todayRecord = records.find(r => r.date === todayStr);
+      
+      if (todayRecord) {
+        setTodayRecord(todayRecord);
+        setPunchInTime(todayRecord.punchIn ? format(new Date(`2000-01-01T${todayRecord.punchIn}`), 'hh:mm a') : '');
+        setPunchOutTime(todayRecord.punchOut ? format(new Date(`2000-01-01T${todayRecord.punchOut}`), 'hh:mm a') : '');
+        setIsPunchedIn(!!todayRecord.punchIn && !todayRecord.punchOut);
+        
+        // Check if punch-in should be disabled until tomorrow 1 AM
+        if (todayRecord.punchOut) {
+          const nextPunchInTime = new Date();
+          nextPunchInTime.setDate(nextPunchInTime.getDate() + 1);
+          nextPunchInTime.setHours(1, 0, 0, 0); // Set to 1 AM next day
+          setIsPunchButtonDisabled(new Date() < nextPunchInTime);
+        }
+      }
+
+      setLocalRecords(records);
+      setAttendanceHistory(records);
+      updateWeekDaysStatus(records);
+      calculateStatusCounts(records);
+      
+      await AsyncStorage.setItem(STORAGE_KEY, JSON.stringify(records));
+    } catch (error) {
+      console.error('Error loading records:', error);
+      Alert.alert('Error', 'Failed to load attendance records');
+    }
+  };
+
+  const saveLocalRecord = async (record: AttendanceRecord) => {
+    try {
+      // Initialize as empty array if no records exist
+      let existingRecords: AttendanceRecord[] = [];
+      
+      try {
+        const storedData = await AsyncStorage.getItem(STORAGE_KEY);
+        if (storedData) {
+          const parsed = JSON.parse(storedData);
+          existingRecords = Array.isArray(parsed) ? parsed : [];
+        }
+      } catch (e) {
+        console.error('Error reading from storage:', e);
+        existingRecords = [];
+      }
+
+      // Find index of existing record for today
+      const todayIndex = existingRecords.findIndex(r => r && r.date === record.date);
+
+      if (todayIndex !== -1) {
+        // Update existing record
+        existingRecords[todayIndex] = {
+          ...existingRecords[todayIndex],
+          ...record,
+          synced: false
+        };
+      } else {
+        // Add new record
+        existingRecords.push(record);
+      }
+
+      // Sort records by date (newest first)
+      existingRecords.sort((a, b) => 
+        new Date(b.timestamp).getTime() - new Date(a.timestamp).getTime()
+      );
+
+      // Save to AsyncStorage
+      await AsyncStorage.setItem(STORAGE_KEY, JSON.stringify(existingRecords));
+      
+      // Update states
+      setLocalRecords(existingRecords);
+      setAttendanceHistory(existingRecords);
+      updateWeekDaysStatus(existingRecords);
+      calculateStatusCounts(existingRecords);
+      
+      return true;
+    } catch (error) {
+      console.error('Error saving local record:', error);
+      return false;
+    }
+  };
+
+  // Add new function for direct Firebase save
+  const saveToFirebase = async (record: AttendanceRecord) => {
+    try {
+      const userId = auth.currentUser?.uid;
+      const userName = auth.currentUser?.displayName || 'Unknown User';
+      if (!userId) return false;
+
+      const currentDate = new Date(record.timestamp);
+      const currentYear = currentDate.getFullYear();
+      const currentMonth = (currentDate.getMonth() + 1).toString().padStart(2, '0');
+      const monthYearKey = `${currentYear}_${currentMonth}`;
+      
+      // Format the record with proper timestamps
+      const recordToSave = {
+        ...record,
+        userName,
+        timestamp: record.timestamp,
+        lastUpdated: new Date(),
+        date: format(new Date(record.timestamp), 'dd'),
+        month: parseInt(currentMonth),
+        year: currentYear,
+        workingHours: record.punchIn && record.punchOut ? 
+          calculateWorkingHours(record.punchIn, record.punchOut) : 0,
+        synced: true
+      };
+
+      // Save to individual attendance collection
+      const attendanceRef = collection(db, 'users', userId, 'attendance');
+      const todayQuery = query(
+        attendanceRef,
+        where('date', '==', record.date),
+        where('userId', '==', userId)
+      );
+
+      const querySnapshot = await getDocs(todayQuery);
+      if (querySnapshot.empty) {
+        await addDoc(attendanceRef, {
+          ...recordToSave,
+          timestamp: Timestamp.fromDate(new Date(record.timestamp)),
+          lastUpdated: Timestamp.fromDate(new Date())
+        });
+      } else {
+        const docRef = querySnapshot.docs[0].ref;
+        await updateDoc(docRef, {
+          ...recordToSave,
+          timestamp: Timestamp.fromDate(new Date(record.timestamp)),
+          lastUpdated: Timestamp.fromDate(new Date())
+        });
+      }
+
+      // Update monthly attendance collection
+      const monthlyRef = doc(db, 'bdm_monthly_attendance', `${userId}_${monthYearKey}`);
+      const monthlyDoc = await getDoc(monthlyRef);
+
+      if (monthlyDoc.exists()) {
+        const monthlyData = monthlyDoc.data();
+        const records = monthlyData.records || [];
+        const recordIndex = records.findIndex((r: any) => r.date === record.date);
+
+        if (recordIndex !== -1) {
+          records[recordIndex] = {
+            ...recordToSave,
+            timestamp: Timestamp.fromDate(new Date(record.timestamp)),
+            lastUpdated: Timestamp.fromDate(new Date())
+          };
+        } else {
+          records.push({
+            ...recordToSave,
+            timestamp: Timestamp.fromDate(new Date(record.timestamp)),
+            lastUpdated: Timestamp.fromDate(new Date())
+          });
+        }
+
+        // Calculate monthly statistics
+        const statistics = calculateMonthlyStatistics(records);
+
+        await updateDoc(monthlyRef, {
+          records: records.sort((a: any, b: any) => parseInt(b.date) - parseInt(a.date)),
+          statistics,
+          lastUpdated: Timestamp.fromDate(new Date())
+        });
+      } else {
+        await setDoc(monthlyRef, {
+          userId,
+          userName,
+          month: parseInt(currentMonth),
+          year: currentYear,
+          records: [{
+            ...recordToSave,
+            timestamp: Timestamp.fromDate(new Date(record.timestamp)),
+            lastUpdated: Timestamp.fromDate(new Date())
+          }],
+          statistics: calculateMonthlyStatistics([recordToSave]),
+          lastUpdated: Timestamp.fromDate(new Date())
+        });
+      }
+
+      return true;
+    } catch (error) {
+      console.error('Error saving to Firebase:', error);
+      return false;
+    }
+  };
+
+  // Add helper function to format timestamp
+  const formatTimestamp = (date: Date): Date => {
+    try {
+      return new Date(date.getTime());
+    } catch (error) {
+      console.error('Error formatting timestamp:', error);
+      return new Date();
+    }
+  };
+
+  // Add helper function to calculate working hours
+  const calculateWorkingHours = (punchIn: string, punchOut: string): number => {
+    const inTime = new Date(`2000-01-01T${punchIn}`);
+    const outTime = new Date(`2000-01-01T${punchOut}`);
+    const diffMs = outTime.getTime() - inTime.getTime();
+    return Math.round((diffMs / (1000 * 60 * 60)) * 100) / 100;
+  };
+
+  // Add helper function to calculate monthly statistics
+  const calculateMonthlyStatistics = (records: AttendanceRecord[]) => {
+    const statistics = {
+      totalDays: records.length,
+      presentDays: 0,
+      halfDays: 0,
+      absentDays: 0,
+      totalWorkingHours: 0,
+      averageWorkingHours: 0,
+      lateArrivals: 0,
+      earlyDepartures: 0
+    };
+
+    records.forEach(record => {
+      switch (record.status) {
+        case 'Present':
+          statistics.presentDays++;
+          break;
+        case 'Half Day':
+          statistics.halfDays++;
+          break;
+        case 'On Leave':
+          statistics.absentDays++;
+          break;
+      }
+
+      if (record.punchIn && record.punchOut) {
+        const workingHours = calculateWorkingHours(record.punchIn, record.punchOut);
+        statistics.totalWorkingHours += workingHours;
+
+        // Check for late arrival (after 9:30 AM)
+        const punchInTime = new Date(`2000-01-01T${record.punchIn}`);
+        const lateThreshold = new Date(`2000-01-01T09:30`);
+        if (punchInTime > lateThreshold) {
+          statistics.lateArrivals++;
+        }
+
+        // Check for early departure (before 6:00 PM)
+        const punchOutTime = new Date(`2000-01-01T${record.punchOut}`);
+        const earlyThreshold = new Date(`2000-01-01T18:00`);
+        if (punchOutTime < earlyThreshold) {
+          statistics.earlyDepartures++;
+        }
+      }
+    });
+
+    statistics.averageWorkingHours = statistics.totalWorkingHours / (statistics.presentDays + statistics.halfDays || 1);
+    statistics.averageWorkingHours = Math.round(statistics.averageWorkingHours * 100) / 100;
+
+    return statistics;
+  };
+
+  // Update syncWithFirebase function to include sync status
+  const syncWithFirebase = async () => {
+    if (isSyncing) return;
+    
+    setIsSyncing(true);
+    setSyncStatus('Syncing...');
+    
+    try {
+      const userId = auth.currentUser?.uid;
+      if (!userId) {
+        setSyncStatus('Not authenticated');
+        return;
+      }
+
+      // Check for daily sync
+      if (await isDailySyncNeeded()) {
+        await performDailySync();
+      }
+
+      // Regular sync process
+      const queueStr = await AsyncStorage.getItem(LOCAL_SYNC_QUEUE_KEY);
+      let queue: SyncQueueItem[] = queueStr ? JSON.parse(queueStr) : [];
+      
+      if (queue.length === 0) {
+        setSyncStatus('All data synced');
+        setIsSyncing(false);
+        return;
+      }
+
+      // Get local records
+      const localRecordsStr = await AsyncStorage.getItem(LOCAL_ATTENDANCE_KEY);
+      const localRecords: LocalAttendanceRecord[] = localRecordsStr ? JSON.parse(localRecordsStr) : [];
+
+      // Group records by month for batch processing
+      const recordsByMonth: { [key: string]: LocalAttendanceRecord[] } = {};
+      
+      for (const queueItem of queue) {
+        const record = localRecords.find(r => r.localId === queueItem.localId);
+        if (!record || !record.needsSync) continue;
+
+        const date = new Date(record.timestamp);
+        const monthYear = `${date.getFullYear()}_${(date.getMonth() + 1).toString().padStart(2, '0')}`;
+        
+        if (!recordsByMonth[monthYear]) {
+          recordsByMonth[monthYear] = [];
+        }
+        recordsByMonth[monthYear].push(record);
+      }
+
+      // Process each month's records
+      for (const [monthYear, records] of Object.entries(recordsByMonth)) {
+        const [year, month] = monthYear.split('_').map(Number);
+        
+        // Get existing monthly data
+        const monthlyRef = doc(db, 'bdm_monthly_attendance', `${userId}_${monthYear}`);
+        const monthlyDoc = await getDoc(monthlyRef);
+        
+        let existingRecords: any[] = [];
+        if (monthlyDoc.exists()) {
+          existingRecords = monthlyDoc.data()?.records || [];
+        }
+
+        // Merge new records with existing ones
+        for (const record of records) {
+          const index = existingRecords.findIndex((r: any) => r.date === record.date);
+          const recordToSave = {
+            ...record,
+            timestamp: Timestamp.fromDate(new Date(record.timestamp)),
+            lastUpdated: Timestamp.fromDate(new Date()),
+            userName: auth.currentUser?.displayName || 'Unknown',
+            month: parseInt(month.toString()),
+            year: parseInt(year.toString()),
+            workingHours: record.punchIn && record.punchOut ? 
+              calculateWorkingHours(record.punchIn, record.punchOut) : 0
+          };
+
+          if (index !== -1) {
+            existingRecords[index] = recordToSave;
+          } else {
+            existingRecords.push(recordToSave);
+          }
+        }
+
+        // Calculate statistics
+        const statistics = calculateMonthlyStatistics(existingRecords);
+
+        // Save to Firebase
+        try {
+          await setDoc(monthlyRef, {
+            userId,
+            userName: auth.currentUser?.displayName || 'Unknown',
+            month: parseInt(month.toString()),
+            year: parseInt(year.toString()),
+            records: existingRecords,
+            statistics,
+            lastUpdated: Timestamp.fromDate(new Date()),
+            lastDailySync: Timestamp.fromDate(new Date())
+          });
+
+          // Update local records sync status
+          records.forEach(record => {
+            const localIndex = localRecords.findIndex(r => r.localId === record.localId);
+            if (localIndex !== -1) {
+              localRecords[localIndex].needsSync = false;
+              localRecords[localIndex].synced = true;
+            }
+          });
+
+          // Remove successfully synced items from queue
+          queue = queue.filter(item => 
+            !records.some(record => record.localId === item.localId)
+          );
+
+        } catch (error) {
+          console.error(`Error syncing month ${monthYear}:`, error);
+          // Update retry counts for failed records
+          records.forEach(record => {
+            const queueItem = queue.find(item => item.localId === record.localId);
+            if (queueItem) {
+              queueItem.retries++;
+              if (queueItem.retries >= MAX_SYNC_RETRIES) {
+                queue = queue.filter(item => item.localId !== queueItem.localId);
+              }
+            }
+          });
+        }
+      }
+
+      // Save updated queue and records
+      await AsyncStorage.setItem(LOCAL_SYNC_QUEUE_KEY, JSON.stringify(queue));
+      await AsyncStorage.setItem(LOCAL_ATTENDANCE_KEY, JSON.stringify(localRecords));
+      
+      setLastSyncTime(new Date());
+      setSyncStatus(`Last synced: ${format(new Date(), 'hh:mm:ss a')}`);
+      setSyncRetries(0);
+
+    } catch (error: any) { // Type the error
+      console.error('Error during sync:', error);
+      setSyncStatus(`Sync failed: ${error?.message || 'Unknown error'}`);
+      setSyncRetries(prev => prev + 1);
+    } finally {
+      setIsSyncing(false);
+    }
+  };
+
+  // Add new state for sync status
+  const [syncStatus, setSyncStatus] = useState<string>('Not synced yet');
+
+  // Update useEffect for sync intervals
+  useEffect(() => {
+    let syncIntervalId: NodeJS.Timeout;
+    let networkCheckIntervalId: NodeJS.Timeout;
+    let dailySyncIntervalId: NodeJS.Timeout;
+
+    const setupSync = async () => {
+      // Initial sync
+      if (isOnline) {
+        await syncWithFirebase();
+      }
+
+      // Regular sync interval (every minute)
+      syncIntervalId = setInterval(async () => {
+        if (isOnline) {
+          await syncWithFirebase();
+        }
+      }, SYNC_INTERVAL);
+
+      // Network status check
+      networkCheckIntervalId = setInterval(async () => {
+        const online = await checkNetworkStatus();
+        if (online && !isOnline) {
+          await syncWithFirebase();
+        }
+      }, NETWORK_CHECK_INTERVAL);
+
+      // Daily sync check (every hour)
+      dailySyncIntervalId = setInterval(async () => {
+        const now = new Date();
+        if (now.getHours() === DAILY_SYNC_HOUR && now.getMinutes() === DAILY_SYNC_MINUTE) {
+          await performDailySync();
+        }
+      }, 60 * 60 * 1000); // Check every hour
+    };
+
+    setupSync();
+
+    // Cleanup
+    return () => {
+      clearInterval(syncIntervalId);
+      clearInterval(networkCheckIntervalId);
+      clearInterval(dailySyncIntervalId);
+    };
+  }, [isOnline]);
+
+  // Add useEffect for network status monitoring and sync
+  useEffect(() => {
+    // Initial load
+    loadOfflineRecords();
+    checkNetworkStatus();
+
+    // Set up intervals for network checking and sync
+    const networkInterval = setInterval(checkNetworkStatus, NETWORK_CHECK_INTERVAL);
+    const syncInterval = setInterval(() => {
+      if (isOnline && syncQueue.length > 0 && syncRetries < MAX_SYNC_RETRIES) {
+        syncWithFirebase();
+      }
+    }, SYNC_INTERVAL);
+
+    return () => {
+      clearInterval(networkInterval);
+      clearInterval(syncInterval);
+    };
+  }, [isOnline, syncQueue.length, syncRetries]);
+
+  // Add function to check network status
+  const checkNetworkStatus = useCallback(async () => {
+    try {
+      const response = await fetch('https://www.google.com');
+      setIsOnline(response.ok);
+      return response.ok;
+    } catch (error) {
+      setIsOnline(false);
+      return false;
+    }
+  }, []);
+
+  // Add function to load offline records
+  const loadOfflineRecords = async () => {
+    try {
+      const storedData = await AsyncStorage.getItem(OFFLINE_STORAGE_KEY);
+      if (storedData) {
+        const records = JSON.parse(storedData) as AttendanceRecord[];
+        setOfflineRecords(records);
+        setSyncQueue(records.filter((record: AttendanceRecord) => !record.synced));
+      }
+    } catch (error) {
+      console.error('Error loading offline records:', error);
+    }
+  };
+
+  // Add function to save offline record
+  const saveOfflineRecord = async (record: AttendanceRecord) => {
+    try {
+      const newRecord = { ...record, synced: false };
+      const updatedRecords = [...offlineRecords, newRecord];
+      
+      await AsyncStorage.setItem(OFFLINE_STORAGE_KEY, JSON.stringify(updatedRecords));
+      setOfflineRecords(updatedRecords);
+      setSyncQueue(prev => [...prev, newRecord]);
+      
+      return true;
+    } catch (error) {
+      console.error('Error saving offline record:', error);
+      return false;
+    }
+  };
+
+  const calculateAbsentHistory = (history: AttendanceRecord[]) => {
+    const currentMonth = format(new Date(), 'MM');
+    const currentYear = format(new Date(), 'yyyy');
+    const startDate = startOfMonth(new Date());
+    const endDate = endOfMonth(new Date());
+    const allDates = eachDayOfInterval({ start: startDate, end: endDate });
+    
+    const absentDates = allDates.filter(date => {
+      const dateStr = format(date, 'dd');
+      const day = format(date, 'EEE').toUpperCase();
+      const record = history.find(r => r.date === dateStr);
+      
+      return !record || record.status === 'On Leave';
+    });
+
+    const absentHistory = absentDates.map(date => ({
+      date: format(date, 'dd MMM yyyy'),
+      message: professionalMessages.absent[Math.floor(Math.random() * professionalMessages.absent.length)]
+    }));
+
+    setAbsentHistory(absentHistory);
+  };
+
+  // Update saveAttendance function to ensure valid timestamps
+  const saveAttendance = async (isPunchIn: boolean, photoUri: string, locationCoords: any) => {
+    try {
+      const userId = auth.currentUser?.uid;
+      if (!userId) {
+        Alert.alert('Error', 'User not authenticated');
+        return;
+      }
+
+      const currentTime = new Date();
+      if (isNaN(currentTime.getTime())) {
+        throw new Error('Invalid current time');
+      }
+
+      const dateStr = format(currentTime, 'dd');
+      const dayStr = format(currentTime, 'EEE').toUpperCase();
+      const timeStr = format(currentTime, 'HH:mm');
+      const localId = `${userId}_${dateStr}_${Date.now()}`;
+
+      // Create new record with validated timestamp
+      const newRecord: LocalAttendanceRecord = {
+        localId,
+        date: dateStr,
+        day: dayStr,
+        punchIn: isPunchIn ? timeStr : (todayRecord?.punchIn || ''),
+        punchOut: !isPunchIn ? timeStr : (todayRecord?.punchOut || ''),
+        status: 'Present',
+        userId,
+        timestamp: currentTime,
+        photoUri,
+        location: locationCoords,
+        needsSync: true,
+        syncRetries: 0,
+        synced: false
+      };
+
+      // Validate punch times before calculating status
+      const punchInTime = newRecord.punchIn ? 
+        parse(newRecord.punchIn, 'HH:mm', new Date()) : null;
+      const punchOutTime = newRecord.punchOut ? 
+        parse(newRecord.punchOut, 'HH:mm', new Date()) : null;
+
+      if ((newRecord.punchIn && !punchInTime) || (newRecord.punchOut && !punchOutTime)) {
+        throw new Error('Invalid punch time format');
+      }
+
+      // Calculate status with validated times
+      newRecord.status = calculateAttendanceStatus(
+        newRecord.punchIn,
+        newRecord.punchOut
+      );
+
+      // Save to local storage
+      await saveToLocalStorage(newRecord);
+
+      // Update UI
+      if (isPunchIn) {
+        setPunchInTime(format(currentTime, 'hh:mm a'));
+        setIsPunchedIn(true);
+      } else {
+        setPunchOutTime(format(currentTime, 'hh:mm a'));
+        setIsPunchedIn(false);
+      }
+
+      setTodayRecord(newRecord);
+
+      // Try to sync if online
+      if (await checkNetworkStatus()) {
+        syncWithFirebase();
+      }
+
+      Alert.alert(
+        'Success',
+        `Successfully ${isPunchIn ? 'punched in' : 'punched out'} at ${format(currentTime, 'hh:mm a')}${
+          !isOnline ? '\n(Saved offline - will sync when online)' : ''
+        }`
+      );
+
+    } catch (error) {
+      console.error('Error saving attendance:', error);
+      Alert.alert('Error', 'Failed to save attendance. Please try again.');
+    }
+  };
+
+  // Add function to save to local storage
+  const saveToLocalStorage = async (record: LocalAttendanceRecord) => {
+    try {
+      // Get existing records
+      const existingRecordsStr = await AsyncStorage.getItem(LOCAL_ATTENDANCE_KEY);
+      let existingRecords: LocalAttendanceRecord[] = existingRecordsStr ? JSON.parse(existingRecordsStr) : [];
+
+      // Update or add new record
+      const existingIndex = existingRecords.findIndex(r => r.date === record.date);
+      if (existingIndex !== -1) {
+        existingRecords[existingIndex] = record;
+      } else {
+        existingRecords.push(record);
+      }
+
+      // Save updated records
+      await AsyncStorage.setItem(LOCAL_ATTENDANCE_KEY, JSON.stringify(existingRecords));
+
+      // Add to sync queue if needs sync
+      if (record.needsSync) {
+        await addToSyncQueue(record.localId);
+      }
+
+      return true;
+    } catch (error) {
+      console.error('Error saving to local storage:', error);
+      return false;
+    }
+  };
+
+  // Add function to manage sync queue
+  const addToSyncQueue = async (localId: string) => {
+    try {
+      const queueStr = await AsyncStorage.getItem(LOCAL_SYNC_QUEUE_KEY);
+      let queue: SyncQueueItem[] = queueStr ? JSON.parse(queueStr) : [];
+
+      // Add new item to queue if not already present
+      if (!queue.find(item => item.localId === localId)) {
+        queue.push({
+          localId,
+          timestamp: Date.now(),
+          retries: 0
+        });
+        await AsyncStorage.setItem(LOCAL_SYNC_QUEUE_KEY, JSON.stringify(queue));
+      }
+    } catch (error) {
+      console.error('Error adding to sync queue:', error);
+    }
+  };
+
+  // Add function to check if punch in is allowed
+  const isPunchInAllowed = (lastPunchOutTime: string | null) => {
+    const currentTime = new Date();
+    const currentMinutes = currentTime.getHours() * 60 + currentTime.getMinutes();
+    
+    if (!lastPunchOutTime) return true;
+    
+    const lastPunchOutDate = new Date(lastPunchOutTime);
+    const nextAllowedTime = new Date(lastPunchOutDate);
+    nextAllowedTime.setDate(nextAllowedTime.getDate() + 1);
+    nextAllowedTime.setHours(1, 0, 0, 0); // 1 AM next day
+    
+    return currentTime >= nextAllowedTime;
+  };
+
+  // Add function to check if daily sync is needed
+  const isDailySyncNeeded = async () => {
+    try {
+      const lastSyncStr = await AsyncStorage.getItem('last_daily_sync');
+      if (!lastSyncStr) return true;
+
+      const lastSync = new Date(JSON.parse(lastSyncStr));
+      const today = new Date();
+      
+      return lastSync.getDate() !== today.getDate() ||
+             lastSync.getMonth() !== today.getMonth() ||
+             lastSync.getFullYear() !== today.getFullYear();
+    } catch (error) {
+      console.error('Error checking daily sync:', error);
+      return true;
+    }
+  };
+
+  // Add function for daily sync
+  const performDailySync = async () => {
+    try {
+      const userId = auth.currentUser?.uid;
+      if (!userId) return;
+
+      const today = new Date();
+      const monthYear = `${today.getFullYear()}_${(today.getMonth() + 1).toString().padStart(2, '0')}`;
+      
+      // Get all local records for current month
+      const localRecordsStr = await AsyncStorage.getItem(LOCAL_ATTENDANCE_KEY);
+      const localRecords: LocalAttendanceRecord[] = localRecordsStr ? JSON.parse(localRecordsStr) : [];
+      
+      // Get Firebase records
+      const monthlyRef = doc(db, 'bdm_monthly_attendance', `${userId}_${monthYear}`);
+      const monthlyDoc = await getDoc(monthlyRef);
+      
+      let firebaseRecords = monthlyDoc.exists() ? monthlyDoc.data()?.records || [] : [];
+      
+      // Merge records, giving priority to local records
+      const mergedRecords = [...firebaseRecords];
+      localRecords.forEach(localRecord => {
+        const index = mergedRecords.findIndex((r: any) => r.date === localRecord.date);
+        if (index !== -1) {
+          mergedRecords[index] = {
+            ...localRecord,
+            timestamp: Timestamp.fromDate(new Date(localRecord.timestamp)),
+            lastUpdated: Timestamp.fromDate(new Date()),
+            synced: true
+          };
+        } else {
+          mergedRecords.push({
+            ...localRecord,
+            timestamp: Timestamp.fromDate(new Date(localRecord.timestamp)),
+            lastUpdated: Timestamp.fromDate(new Date()),
+            synced: true
+          });
+        }
+      });
+
+      // Calculate updated statistics
+      const statistics = calculateMonthlyStatistics(mergedRecords);
+
+      // Update Firebase
+      await setDoc(monthlyRef, {
+        userId,
+        userName: auth.currentUser?.displayName || 'Unknown',
+        month: today.getMonth() + 1,
+        year: today.getFullYear(),
+        records: mergedRecords,
+        statistics,
+        lastUpdated: Timestamp.fromDate(new Date()),
+        lastDailySync: Timestamp.fromDate(new Date())
+      });
+
+      // Update local storage
+      await AsyncStorage.setItem(LOCAL_ATTENDANCE_KEY, JSON.stringify(mergedRecords));
+      await AsyncStorage.setItem('last_daily_sync', JSON.stringify(new Date()));
+
+      // Update UI
+      setAttendanceHistory(mergedRecords);
+      updateWeekDaysStatus(mergedRecords);
+      calculateStatusCounts(mergedRecords);
+      
+      console.log('Daily sync completed successfully');
+    } catch (error) {
+      console.error('Error in daily sync:', error);
+    }
+  };
+
+  // Update sync status display in the UI
+  const renderSyncStatus = () => (
+    <View style={styles.syncStatusContainer}>
+      <View style={styles.syncStatusRow}>
+        <MaterialIcons 
+          name={isSyncing ? 'sync' : isOnline ? 'cloud-done' : 'cloud-off'} 
+          size={16} 
+          color={isSyncing ? '#FF8447' : isOnline ? '#4CAF50' : '#999'} 
+          style={[styles.syncIcon, isSyncing && styles.syncingIcon]} 
+        />
+        <Text style={styles.syncStatusText}>{syncStatus}</Text>
+      </View>
+      {!isOnline && (
+        <Text style={styles.offlineText}>
+          Working offline - changes will sync when connection is restored
+        </Text>
+      )}
+    </View>
+  );
 
   return (
     <AppGradient>
@@ -4103,7 +2677,9 @@
                       </View>
                     </View>
                     <View style={[styles.statusBadge, getStatusStyle(record.status)]}>
-                      <Text style={[styles.statusText, getStatusTextStyle(record.status)]}>{record.status}</Text>
+                    <Text style={[styles.statusText, getStatusTextStyle(record.status)]}>
+  {record.status}
+</Text>
                     </View>
                   </View>
                 ))
