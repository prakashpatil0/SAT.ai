--- conflicted
+++ resolved
@@ -1142,7 +1142,6 @@
     const statsUpdateInterval = setInterval(() => calculateMeetingStats(), 5000);
     return () => clearInterval(statsUpdateInterval);
   }, [calculateMeetingStats]);
-<<<<<<< HEAD
 
 
 
@@ -1227,8 +1226,6 @@
     return () => clearInterval(interval);
   }
 }, [meetingDetails]);
-=======
->>>>>>> 350551ed
 
 
   useEffect(() => {
