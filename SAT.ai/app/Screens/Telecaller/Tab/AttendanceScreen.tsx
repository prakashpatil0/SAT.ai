--- conflicted
+++ resolved
@@ -287,13 +287,6 @@
           userId: data.userId,
           timestamp: data.timestamp.toDate(),
         });
-<<<<<<< HEAD
-  
-        if (data.date === today && data.month === currentMonth && data.year === currentYear) {
-          console.log("Found today's record:", data);
-          setPunchInTime(data.punchIn ? format(new Date(`2000-01-01T${data.punchIn}`), 'hh:mm a') : '');
-          setPunchOutTime(data.punchOut ? format(new Date(`2000-01-01T${data.punchOut}`), 'hh:mm a') : '');
-=======
 
         if (data.date === today && data.userId === userId) {
           setPunchInTime(
@@ -306,7 +299,6 @@
               ? format(new Date(`2000-01-01T${data.punchOut}`), "hh:mm a")
               : ""
           );
->>>>>>> 3609128a
           setIsPunchedIn(!!data.punchIn && !data.punchOut);
         }
       });
@@ -383,25 +375,6 @@
     setStatusCounts(counts);
   };
 
-<<<<<<< HEAD
-  const getLocationName = async (coords: any): Promise<string> => {
-    try {
-      const response = await fetch(
-        `https://maps.googleapis.com/maps/api/geocode/json?latlng=${coords.latitude},${coords.longitude}&key=YOUR_GOOGLE_MAPS_API_KEY`
-      );
-      const data = await response.json();
-      if (data.results && data.results[0]) {
-        return data.results[0].formatted_address;
-      }
-      return 'Unknown Location';
-    } catch (error) {
-      console.error('Error getting location name:', error);
-      return 'Unknown Location';
-    }
-  };
-
-  const saveAttendance = async (isPunchIn: boolean, photoUri: string, locationCoords: any) => {
-=======
   // const saveAttendance = async (isPunchIn: boolean, photoUri: string, location: any) => {
   //   try {
   //     const userId = auth.currentUser?.uid;
@@ -476,7 +449,6 @@
     photoUri: string,
     location: any
   ) => {
->>>>>>> 3609128a
     try {
       const userId = auth.currentUser?.uid;
       if (!userId) {
@@ -484,16 +456,6 @@
         return;
       }
 
-<<<<<<< HEAD
-      const currentTime = new Date();
-      const dateStr = format(currentTime, 'dd');
-      const dayStr = format(currentTime, 'EEE').toUpperCase();
-      const monthStr = format(currentTime, 'MM');
-      const yearStr = format(currentTime, 'yyyy');
-      const timeStr = format(currentTime, 'HH:mm');
-
-      const attendanceRef = collection(db, 'users', userId, 'attendance');
-=======
       const role = await getUserRole();
       if (!role) {
         Alert.alert("Error", "User role not found");
@@ -507,7 +469,6 @@
       const roleCollection = `${role}_monthly_attendance`;
 
       const attendanceRef = collection(db, roleCollection);
->>>>>>> 3609128a
       const todayQuery = query(
         attendanceRef,
         where("date", "==", dateStr),
@@ -515,50 +476,6 @@
       );
 
       const querySnapshot = await getDocs(todayQuery);
-<<<<<<< HEAD
-      
-      if (querySnapshot.empty) {
-        // Create new attendance record
-        await addDoc(attendanceRef, {
-          date: dateStr,
-          day: dayStr,
-          month: monthStr,
-          year: yearStr,
-          punchIn: isPunchIn ? timeStr : '',
-          punchOut: !isPunchIn ? timeStr : '',
-          status: isPunchIn ? 'Half Day' : 'On Leave',
-          userId,
-          timestamp: Timestamp.fromDate(currentTime),
-          photoUri: isPunchIn ? photoUri : '',
-          punchOutPhotoUri: !isPunchIn ? photoUri : '',
-          location: isPunchIn ? locationCoords : null,
-          punchOutLocation: !isPunchIn ? locationCoords : null,
-          designation: userDetails.designation || 'Telecaller',
-          employeeName: userDetails.employeeName || '',
-          phoneNumber: userDetails.phoneNumber || '',
-          email: userDetails.email || '',
-          totalHours: 0,
-          workMode: 'Office',
-          locationName: isPunchIn ? await getLocationName(locationCoords) : '',
-          punchOutLocationName: !isPunchIn ? await getLocationName(locationCoords) : '',
-          lastUpdated: Timestamp.fromDate(currentTime)
-        });
-      } else {
-        // Update existing record
-        const docRef = querySnapshot.docs[0].ref;
-        const existingData = querySnapshot.docs[0].data();
-        const newPunchIn = isPunchIn ? timeStr : existingData.punchIn;
-        const newPunchOut = !isPunchIn ? timeStr : existingData.punchOut;
-        
-        let newStatus = 'Half Day';
-        if (newPunchIn && newPunchOut) {
-          const totalHours = calculateTotalHours(newPunchIn, newPunchOut);
-          newStatus = totalHours >= 8 ? 'Present' : 'Half Day';
-        } else if (!newPunchIn && !newPunchOut) {
-          newStatus = 'On Leave';
-        }
-        
-=======
 
     if (querySnapshot.empty) {
       const status = isPunchIn ? calculateStatus(timeStr, "") : "On Leave";
@@ -590,32 +507,16 @@
         const newPunchOut = !isPunchIn ? timeStr : existingData.punchOut;
         const newStatus = calculateStatus(newPunchIn, newPunchOut);
 
->>>>>>> 3609128a
         await updateDoc(docRef, {
           punchIn: newPunchIn,
           punchOut: newPunchOut,
           status: newStatus,
-<<<<<<< HEAD
-          photoUri: isPunchIn ? photoUri : existingData.photoUri,
-          punchOutPhotoUri: !isPunchIn ? photoUri : existingData.punchOutPhotoUri,
-          location: isPunchIn ? locationCoords : existingData.location,
-          punchOutLocation: !isPunchIn ? locationCoords : existingData.punchOutLocation,
-          totalHours: newPunchIn && newPunchOut ? calculateTotalHours(newPunchIn, newPunchOut) : 0,
-          locationName: isPunchIn ? await getLocationName(locationCoords) : existingData.locationName,
-          punchOutLocationName: !isPunchIn ? await getLocationName(locationCoords) : existingData.punchOutLocationName,
-          lastUpdated: Timestamp.fromDate(currentTime)
-        });
-      }
-
-      // Update local state
-=======
           photoUri: !isPunchIn ? photoUri : existingData.photoUri,
           location: !isPunchIn ? location : existingData.location,
         });
       }
 
       // Update UI
->>>>>>> 3609128a
       if (isPunchIn) {
         setPunchInTime(format(currentTime, "hh:mm a"));
         setIsPunchedIn(true);
@@ -624,12 +525,7 @@
         setIsPunchedIn(false);
       }
 
-<<<<<<< HEAD
-      // Refresh attendance history
-      fetchAttendanceHistory();
-=======
       fetchAttendanceHistory(); // Refresh data
->>>>>>> 3609128a
     } catch (error) {
       console.error("Error saving attendance:", error);
       Alert.alert("Error", "Failed to save attendance");
