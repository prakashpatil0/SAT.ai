--- conflicted
+++ resolved
@@ -387,11 +387,7 @@
       const dayStr = format(currentTime, "EEE").toUpperCase();
       const timeStr = format(currentTime, "HH:mm");
       const roleCollection = `${role}_monthly_attendance`;
-<<<<<<< HEAD
       const locationName = locationNameFromCamera || "Unknown Location";
-=======
-     const locationName = locationNameFromCamera || 'Unknown Location';
->>>>>>> 37d8c743
       const attendanceRef = collection(db, roleCollection);
 
       const todayQuery = query(
@@ -401,8 +397,6 @@
       );
           const coords = location?.coords;
 
-<<<<<<< HEAD
-=======
 // let locationName = "Unknown Location";
 
 if (coords) {
@@ -426,7 +420,6 @@
   }
 
 }
->>>>>>> 37d8c743
       const querySnapshot = await getDocs(todayQuery);
 
       if (querySnapshot.empty) {
@@ -437,22 +430,6 @@
         const userDocSnap = await getDoc(doc(db, "users", userId));
         const userData = userDocSnap.exists() ? userDocSnap.data() : {};
 
-<<<<<<< HEAD
-        await addDoc(attendanceRef, {
-          userId,
-          employeeName: userData.name || "",
-          email: userData.email || "",
-          date: dateStr,
-          day: dayStr,
-          punchIn: isPunchIn ? timeStr : "",
-          punchOut: !isPunchIn ? timeStr : "",
-          status,
-          timestamp: Timestamp.fromDate(currentTime),
-          photoUri,
-          location,
-        });
-      } else {
-=======
 console.log("📄 Fetched User Data:", userData); // ADD THIS
         await addDoc(attendanceRef, {
            userId,
@@ -489,7 +466,6 @@
       });
 
     } else {
->>>>>>> 37d8c743
         // Update existing record
         const docRef = querySnapshot.docs[0].ref;
         const existingData = querySnapshot.docs[0].data();
@@ -502,14 +478,9 @@
           punchIn: newPunchIn,
           punchOut: newPunchOut,
           status: newStatus,
-<<<<<<< HEAD
-          location: !isPunchIn ? location : existingData.location,
-          photoUri: !isPunchIn ? photoUri : existingData.photoUri,
-=======
                location: !isPunchIn ? location : existingData.location,
 
       photoUri: !isPunchIn ? photoUri : existingData.photoUri,
->>>>>>> 37d8c743
           totalHours: isPunchIn
             ? existingData.totalHours
             : existingData.totalHours + EIGHT_HOURS_IN_MS,
