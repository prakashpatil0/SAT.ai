--- conflicted
+++ resolved
@@ -94,11 +94,7 @@
   status: AttendanceStatus;
 }
 
-<<<<<<< HEAD
 const EIGHT_HOURS_IN_MS = 8 * 60 * 60 * 1000; // 8 hours in milliseconds
-=======
-// const EIGHT_HOURS_IN_MS = 8 * 60 * 60 * 1000; // 8 hours in milliseconds
->>>>>>> b88b9fda
 // const FOUR_HOURS_IN_MS = 4 * 60 * 60 * 1000; // 4 hours in milliseconds
 // const PUNCH_IN_DEADLINE = "09:45"; // 9:45 AM for full day
 // const PUNCH_IN_HALF_DAY = "14:00"; // 2:00 PM for half day
@@ -259,14 +255,9 @@
     const today = format(now, 'dd');
     const tomorrow = new Date(now);
     tomorrow.setDate(tomorrow.getDate() + 1);
-<<<<<<< HEAD
    tomorrow.setHours(4, 0, 0, 0); // ✅ Set to 4 AM tomorrow
 
 
-=======
-    tomorrow.setHours(8, 0, 0, 0); // Set to 8 AM tomorrow
-
->>>>>>> b88b9fda
     // Handle auto punch-out at midnight
     if (punchInTime && !punchOutTime) {
       const midnight = new Date(now);
@@ -285,41 +276,24 @@
       }
     }
 
-<<<<<<< HEAD
-    // Handle punch-out restrictions
-=======
     // If user has already punched out, disable both buttons until next day
->>>>>>> b88b9fda
     if (punchOutTime) {
       setIsPunchButtonDisabled(now < tomorrow);
       return;
     }
 
-<<<<<<< HEAD
-    // Handle punch-in restrictions
+    // Handle punch-in and punch-out separately
     if (!punchInTime) {
      const punchInStartTime = '04:00'; // ✅ NEW: Allow Punch In from 4 AM
 
       const [startHour, startMinute] = punchInStartTime.split(':').map(Number);
       const punchInEndTime = '23:59'; // 6 PM
-=======
-    // Handle punch-in and punch-out separately
-    if (!punchInTime) {
-      // Punch In restrictions
-      const punchInStartTime = '07:00'; // 8 AM
-      const [startHour, startMinute] = punchInStartTime.split(':').map(Number);
-      const punchInEndTime = '23:59'; // 11:59 PM
->>>>>>> b88b9fda
       const [endHour, endMinute] = punchInEndTime.split(':').map(Number);
 
       const currentMinutes = currentHour * 60 + currentMinute;
       const startMinutes = startHour * 60 + startMinute;
       const endMinutes = endHour * 60 + endMinute;
-<<<<<<< HEAD
-
-      // Disable punch-in if:
-      // 1. Before 8 AM
-      // 2. After 6 PM
+
       const isBeforeStartTime = currentMinutes < startMinutes;
       const isAfterEndTime = currentMinutes > endMinutes;
       
@@ -341,28 +315,6 @@
   'Punch in is only available between 4:00 AM and 6:00 PM. Please try again tomorrow.'
 );
 
-=======
-
-      const isBeforeStartTime = currentMinutes < startMinutes;
-      const isAfterEndTime = currentMinutes > endMinutes;
-      
-      setIsPunchButtonDisabled(isBeforeStartTime || isAfterEndTime);
-
-      if (isBeforeStartTime) {
-        const minutesUntilStart = startMinutes - currentMinutes;
-        const hoursUntilStart = Math.floor(minutesUntilStart / 60);
-        const remainingMinutes = minutesUntilStart % 60;
-        
-        Alert.alert(
-          'Punch In Not Available',
-          `Punch in will be available at 8:00 AM. Please try again in ${hoursUntilStart} hours and ${remainingMinutes} minutes.`
-        );
-      } else if (isAfterEndTime) {
-        Alert.alert(
-          'Punch In Not Available',
-          'Punch in is only available between 8:00 AM and 6:00 PM. Please try again tomorrow.'
-        );
->>>>>>> b88b9fda
       }
     } else if (punchInTime && !punchOutTime) {
       // Punch Out is always enabled after punch in until midnight
