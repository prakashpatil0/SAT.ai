import React, { useState, useRef, useEffect } from "react";
import {
  View,
  Text,
  ScrollView,
  TouchableOpacity,
  Alert,
  StyleSheet,
  Animated,
  Easing,
  Dimensions,
} from "react-native";
import { Button } from "react-native-paper";
import { useNavigation, RouteProp, useRoute } from "@react-navigation/native";
import { StackNavigationProp } from "@react-navigation/stack";
import TelecallerMainLayout from "@/app/components/TelecallerMainLayout";
import { MaterialIcons } from "@expo/vector-icons";
import { Camera } from "expo-camera";
import AppGradient from "@/app/components/AppGradient";
import {
  collection,
  addDoc,
  getDocs,
  query,
  where,
  Timestamp,
  updateDoc,
} from "firebase/firestore";
import { db, auth } from "@/firebaseConfig";
import { format } from "date-fns";
import { doc, getDoc } from "firebase/firestore";
import * as Location from "expo-location";

type AttendanceStatus = "Present" | "Half Day" | "On Leave";

type CameraScreenParams = {
  photo: { uri: string };
  location: { coords: { latitude: number; longitude: number } };
  dateTime: Date;
  isPunchIn: boolean;
};

const getUserRole = async (): Promise<string | null> => {
  const userId = auth.currentUser?.uid;
  if (!userId) return null;

  const userDoc = await getDoc(doc(db, "users", userId));
  return userDoc.exists() ? userDoc.data().role : null;
};

type RootStackParamList = {
  CameraScreen: { isPunchIn: boolean };
  AttendanceScreen: {
    photo?: { uri: string };
    location?: { coords: { latitude: number; longitude: number } };
    isPunchIn?: boolean;
    locationName?: string | null;
  };
};

type AttendanceScreenNavigationProp = StackNavigationProp<RootStackParamList>;

interface AttendanceRecord {
  date: string;
  day: string;
  punchIn: string;
  punchOut: string;
  status: AttendanceStatus;
  userId: string;
  timestamp: Date;
}

interface WeekDay {
  day: string;
  date: string;
  status: AttendanceStatus;
}

const EIGHT_HOURS_IN_MS = 8 * 60 * 60 * 1000; // 8 hours in milliseconds
const PUNCH_IN_DEADLINE = "09:45"; // 9:45 AM for full day
const PUNCH_IN_HALF_DAY = "14:00"; // 2:00 PM for half day
const PUNCH_OUT_MINIMUM = "18:30"; // 6:30 PM
const NEXT_DAY_PUNCH_TIME = "08:45"; // 8:45 AM

const { width } = Dimensions.get("window");

const AttendanceScreen = () => {
  const navigation = useNavigation<AttendanceScreenNavigationProp>();
  const route = useRoute<RouteProp<RootStackParamList, "AttendanceScreen">>();
  const [currentDate, setCurrentDate] = useState(new Date());
  const [selectedMonth, setSelectedMonth] = useState(
    format(new Date(), "MMMM")
  );
  const [selectedStatus, setSelectedStatus] = useState<AttendanceStatus | null>(
    null
  );
  const [filteredHistory, setFilteredHistory] = useState<AttendanceRecord[]>(
    []
  );
  const months = [
    "January",
    "February",
    "March",
    "April",
    "May",
    "June",
    "July",
    "August",
    "September",
    "October",
    "November",
    "December",
  ];
  const [punchInTime, setPunchInTime] = useState("");
  const [punchOutTime, setPunchOutTime] = useState("");
  const [isPunchedIn, setIsPunchedIn] = useState<boolean>(false);
  const [attendanceHistory, setAttendanceHistory] = useState<
    AttendanceRecord[]
  >([]);
  const [statusCounts, setStatusCounts] = useState({
    Present: 0,
    "Half Day": 0,
    "On Leave": 0,
  });
  const [isPunchButtonDisabled, setIsPunchButtonDisabled] = useState(false);
  const [isNewUser, setIsNewUser] = useState(true);
  const [waveAnimation] = useState(new Animated.Value(0));
  const [isLoading, setIsLoading] = useState(true);

  const [weekDays, setWeekDays] = useState<WeekDay[]>([
    { day: "M", date: "", status: "On Leave" },
    { day: "T", date: "", status: "On Leave" },
    { day: "W", date: "", status: "On Leave" },
    { day: "T", date: "", status: "On Leave" },
    { day: "F", date: "", status: "On Leave" },
    { day: "S", date: "", status: "On Leave" },
  ]);

  const statusColors: Record<AttendanceStatus, string> = {
    Present: "#4CAF50",
    "Half Day": "#FF9800",
    "On Leave": "#F44336",
  };

  const checkPunchAvailability = () => {
    const now = new Date();
    const currentTime = format(now, "HH:mm");
    const [currentHour, currentMinute] = currentTime.split(":").map(Number);
    const today = format(now, "dd");
    const tomorrow = new Date(now);
    tomorrow.setDate(tomorrow.getDate() + 1);
    tomorrow.setHours(8, 30, 0, 0); // Set to 8:30 AM next day

    // If user has punched out today, disable punch button until tomorrow 8:30 AM
    if (punchOutTime) {
      setIsPunchButtonDisabled(now < tomorrow);
      return;
    }

    // For punch in, check if it's before 2 PM
    if (!punchInTime) {
<<<<<<< HEAD
      const punchInDeadline = "18:00"; // 2 PM
=======
      const punchInDeadline = "18:15"; // 2 PM
>>>>>>> a89ed594
      const [deadlineHour, deadlineMinute] = punchInDeadline
        .split(":")
        .map(Number);

      const currentMinutes = currentHour * 60 + currentMinute;
      const deadlineMinutes = deadlineHour * 60 + deadlineMinute;

      setIsPunchButtonDisabled(currentMinutes > deadlineMinutes);
    } else if (punchInTime && !punchOutTime) {
      // Enable punch out button at 6:15 PM
<<<<<<< HEAD
      const punchOutEnableTime = "13:15"; // 6:15 PM
=======
      const punchOutEnableTime = "09:15"; // 6:15 PM
>>>>>>> a89ed594
      const [enableHour, enableMinute] = punchOutEnableTime
        .split(":")
        .map(Number);
      const enableMinutes = enableHour * 60 + enableMinute;
      const currentMinutes = currentHour * 60 + currentMinute;

      setIsPunchButtonDisabled(currentMinutes < enableMinutes);
    }
  };

  useEffect(() => {
    checkPunchAvailability();
    // Check availability every minute
    const interval = setInterval(checkPunchAvailability, 60000);
    return () => clearInterval(interval);
  }, [punchInTime, punchOutTime]);

  const calculateStatus = (
    punchIn: string,
    punchOut: string
  ): AttendanceStatus => {
    // No punch-in: On Leave
    if (!punchIn) return "On Leave";

    // Punch-in exists, no punch-out: Present
    if (punchIn && !punchOut) return "Present";

    // Both punch-in and punch-out exist: Check duration
    const [punchInHours, punchInMinutes] = punchIn.split(":").map(Number);
    const [punchOutHours, punchOutMinutes] = punchOut.split(":").map(Number);

    // Convert to minutes for calculation
    const punchInTotalMinutes = punchInHours * 60 + punchInMinutes;
    const punchOutTotalMinutes = punchOutHours * 60 + punchOutMinutes;

    // Handle case where punch-out is on the next day (e.g., after midnight)
    let durationMinutes = punchOutTotalMinutes - punchInTotalMinutes;
    if (durationMinutes < 0) {
      durationMinutes += 24 * 60; // Add 24 hours if punch-out is next day
    }

    // Convert duration to hours
    const durationHours = durationMinutes / 60;

    // Less than 8 hours: Half Day, otherwise Present
    return durationHours < 8 ? "Half Day" : "Present";
  };

  const handlePunchInOut = async (isPunchIn: boolean) => {
    try {
      // Check if punch in/out is allowed
      if (isPunchButtonDisabled) {
        if (!punchInTime) {
          Alert.alert(
            "Punch In Not Allowed",
            "You can only punch in before 2:00 PM."
          );
        } else {
          Alert.alert(
            "Punch Out Not Allowed",
            "You can punch out after 2:15 PM today or punch in again tomorrow at 8:45 AM."
          );
        }
        return;
      }

      const { status } = await Camera.requestCameraPermissionsAsync();
      if (status === "granted") {
        navigation.navigate("CameraScreen", { isPunchIn });
      } else {
        Alert.alert(
          "Permission Required",
          "Camera permission is required to take attendance photos."
        );
      }
    } catch (err) {
      console.log("Error:", err);
    }
  };

  const fetchAttendanceHistory = async () => {
    try {
      const userId = auth.currentUser?.uid;
      if (!userId) return;

      const role = await getUserRole();
      if (!role) return;

      const attendanceRef = collection(db, `${role}_monthly_attendance`);

      const querySnapshot = await getDocs(attendanceRef);

      const history: AttendanceRecord[] = [];
      const today = format(new Date(), "dd");

      querySnapshot.forEach((doc) => {
        const data = doc.data();
        const status = calculateStatus(data.punchIn, data.punchOut);

        history.push({
          date: data.date,
          day: data.day,
          punchIn: data.punchIn || "",
          punchOut: data.punchOut || "",
          status,
          userId: data.userId,
          timestamp: data.timestamp.toDate(),
        });

        if (data.date === today && data.userId === userId) {
          setPunchInTime(
            data.punchIn
              ? format(new Date(`2000-01-01T${data.punchIn}`), "hh:mm a")
              : ""
          );
          setPunchOutTime(
            data.punchOut
              ? format(new Date(`2000-01-01T${data.punchOut}`), "hh:mm a")
              : ""
          );
          setIsPunchedIn(!!data.punchIn && !data.punchOut);
        }
      });

      setIsNewUser(history.length === 0);

      const sortedHistory = history
        .filter((record) => record.userId === userId)
        .sort((a, b) => b.timestamp.getTime() - a.timestamp.getTime());
      setAttendanceHistory(sortedHistory);
      calculateStatusCounts(sortedHistory);
    } catch (error) {
      console.error("Error fetching attendance history:", error);
    }
  };

  const calculateStatusCounts = (history: AttendanceRecord[]) => {
    const currentMonth = format(new Date(), "MM");
    const currentYear = format(new Date(), "yyyy");

    const counts = {
      Present: 0,
      "Half Day": 0,
      "On Leave": 0,
    };

    if (history.length === 0) {
      setStatusCounts(counts);
      return;
    }

    const daysInMonth = new Date(
      parseInt(currentYear),
      parseInt(currentMonth),
      0
    ).getDate();

    const allDates = Array.from({ length: daysInMonth }, (_, i) => {
      const date = new Date(
        parseInt(currentYear),
        parseInt(currentMonth) - 1,
        i + 1
      );
      return {
        dateStr: format(date, "dd"),
        isSunday: format(date, "EEEE") === "Sunday",
      };
    });

    const currentMonthRecords = history.filter((record) => {
      const recordDate = new Date(record.timestamp);
      return (
        format(recordDate, "MM") === currentMonth &&
        format(recordDate, "yyyy") === currentYear
      );
    });

    currentMonthRecords.forEach((record) => {
      counts[record.status]++;
    });

    const today = format(new Date(), "dd");

    const attendedDates = currentMonthRecords.map((record) => record.date);
    const onLeaveDates = allDates.filter(
      ({ dateStr, isSunday }) =>
        !isSunday && // Exclude Sundays
        !attendedDates.includes(dateStr) && // Not attended
        parseInt(dateStr) < parseInt(today) // Only past dates
    );

    counts["On Leave"] = onLeaveDates.length;

    setStatusCounts(counts);
  };

  const saveAttendance = async (
    isPunchIn: boolean,
    photoUri: string,
    location: any,
      locationNameFromCamera?: string | null
  ) => {
    try {
      const userId = auth.currentUser?.uid;
      if (!userId) {
        Alert.alert("Error", "User not authenticated");
        return;
      }

      const role = await getUserRole();
      if (!role) {
        Alert.alert("Error", "User role not found");
        return;
      }

      const currentTime = new Date();
      const dateStr = format(currentTime, "dd");
      const dayStr = format(currentTime, "EEE").toUpperCase();
      const timeStr = format(currentTime, "HH:mm");
      const roleCollection = `${role}_monthly_attendance`;
 const locationName = locationNameFromCamera || 'Unknown Location';
      const attendanceRef = collection(db, roleCollection);
      
      const todayQuery = query(
        attendanceRef,
        where("date", "==", dateStr),
        where("userId", "==", userId)
      );

            const coords = location?.coords;
// let locationName = "Unknown Location";
if (coords) {
  const geo = await Location.reverseGeocodeAsync({
    latitude: coords.latitude,
    longitude: coords.longitude,
  });

  if (geo && geo.length > 0) {
    const { name, street, city, region } = geo[0];
    // locationName = `${name || street || ""}, ${city || region || ""}`;
  }
}
      const querySnapshot = await getDocs(todayQuery);

       
if
 
(querySnapshot.empty)
 
{
 
        // New attendance record
       const status = punchInTime? calculateStatus(timeStr, ""):"On Leave";

        // Fetch user data from Firestore
        const userDocSnap = await getDoc(doc(db, "users", userId));
        const userData = userDocSnap.exists() ? userDocSnap.data() : {};
        console.log("Fetched User Data:", userData);

        await addDoc(attendanceRef, {
          userId,
          employeeName: userData.name || "",
          phoneNumber: userData.phoneNumber || "",
          email: userData.email || "",
          locationName,
          date: dateStr,
          day: dayStr,
          punchIn: isPunchIn ? timeStr : "",
          punchOut: !isPunchIn ? timeStr : "",
          status,
          timestamp: Timestamp.fromDate(currentTime),
          photoUri,
          location,
          totalHours:"",
        });
      } else {
        // Update existing record
        const docRef = querySnapshot.docs[0].ref;
        const existingData = querySnapshot.docs[0].data();

        const newPunchIn = isPunchIn ? timeStr : existingData.punchIn;
        const newPunchOut = !isPunchIn ? timeStr : existingData.punchOut;
        const newStatus = calculateStatus(newPunchIn, newPunchOut);

        await updateDoc(docRef, {
          punchIn: newPunchIn,
          punchOut: newPunchOut,
          status: newStatus,
           location: !isPunchIn ? location : existingData.location,
      photoUri: !isPunchIn ? photoUri : existingData.photoUri,
          totalHours: isPunchIn
            ? existingData.totalHours
            : existingData.totalHours + EIGHT_HOURS_IN_MS,
            
            
        });
      }

      // Update UI
      if (isPunchIn) {
        setPunchInTime(format(currentTime, "hh:mm a"));
        setIsPunchedIn(true);
      } else {
        setPunchOutTime(format(currentTime, "hh:mm a"));
        setIsPunchedIn(false);
      }

      fetchAttendanceHistory(); // Refresh data
    } catch (error) {
      console.error("Error saving attendance:", error);
      Alert.alert("Error", "Failed to save attendance");
    }
  };

 useEffect(() => {
  if (
    route.params?.photo &&
    route.params?.location &&
    route.params?.isPunchIn !== undefined
  ) {
    const { photo, location, locationName, isPunchIn } = route.params;
    saveAttendance(isPunchIn, photo.uri, location, locationName); // ✅ Pass locationName
  }
}, [route.params]);

  useEffect(() => {
    fetchAttendanceHistory();
  }, []);

  useEffect(() => {
    if (attendanceHistory.length > 0) {
      updateWeekDays();
    }
  }, [attendanceHistory]);

  useEffect(() => {
    if (attendanceHistory.length > 0) {
      let filtered = [...attendanceHistory];

      // Filter by month
      filtered = filtered.filter((record) => {
        const recordDate = new Date(record.timestamp);
        return format(recordDate, "MMMM") === selectedMonth;
      });

      // Filter by status if selected
      if (selectedStatus) {
        filtered = filtered.filter(
          (record) => record.status === selectedStatus
        );
      }

      setFilteredHistory(filtered);
      calculateStatusCounts(filtered);
    }
  }, [selectedMonth, selectedStatus, attendanceHistory]);

  const updateWeekDays = () => {
    const today = new Date();
    const startOfWeek = new Date(today);
    // Set Monday as start of week
    const day = startOfWeek.getDay();
    const diff = startOfWeek.getDate() - day + (day === 0 ? -6 : 1);
    startOfWeek.setDate(diff);

    const updatedWeekDays = weekDays.map((dayObj, index) => {
      const currentDate = new Date(startOfWeek);
      currentDate.setDate(startOfWeek.getDate() + index);

      const dateStr = format(currentDate, "dd");

      const attendanceRecord = attendanceHistory.find(
        (record) => record.date === dateStr
      );

      if (currentDate > today) {
        // Future dates → Always On Leave
        return {
          day: dayObj.day,
          date: dateStr,
          status: "On Leave" as AttendanceStatus,
        };
      } else {
        // Today or Past
        return {
          day: dayObj.day,
          date: dateStr,
          status: attendanceRecord
            ? attendanceRecord.status
            : ("On Leave" as AttendanceStatus),
        };
      }
    });

    setWeekDays(updatedWeekDays);
  };

  const renderStatusBadge = (status: AttendanceStatus) => {
    const isSelected = selectedStatus === status;
    return (
      <TouchableOpacity
        onPress={() => setSelectedStatus(isSelected ? null : status)}
        style={[
          styles.statusBadge,
          { borderColor: statusColors[status] },
          isSelected && { backgroundColor: statusColors[status] },
        ]}
      >
        <Text
          style={[
            styles.statusText,
            { color: statusColors[status] },
            isSelected && { color: "#FFFFFF" },
          ]}
        >
          {status}
        </Text>
        {!isNewUser && (
          <Text style={[styles.daysText, isSelected && { color: "#FFFFFF" }]}>
            {statusCounts[status]} days
          </Text>
        )}
      </TouchableOpacity>
    );
  };

  useEffect(() => {
    if (isLoading) {
      Animated.loop(
        Animated.sequence([
          Animated.timing(waveAnimation, {
            toValue: 1,
            duration: 1000,
            easing: Easing.linear,
            useNativeDriver: true,
          }),
        ])
      ).start();
    } else {
      waveAnimation.setValue(0);
    }
  }, [isLoading]);

  const renderWaveSkeleton = () => {
    const translateX = waveAnimation.interpolate({
      inputRange: [0, 1],
      outputRange: [-width, width],
    });

    return (
      <View style={styles.skeletonContainer}>
        {/* Punch Card Skeleton */}
        <View style={styles.skeletonPunchCard}>
          <View style={styles.skeletonPunchHeader}>
            <View style={styles.skeletonPunchTitle} />
            <View style={styles.skeletonPunchButton} />
          </View>
          <View style={styles.skeletonPunchTimes}>
            <View style={styles.skeletonPunchTimeBlock}>
              <View style={styles.skeletonPunchLabel} />
              <View style={styles.skeletonPunchTime} />
            </View>
            <View style={styles.skeletonPunchTimeBlock}>
              <View style={styles.skeletonPunchLabel} />
              <View style={styles.skeletonPunchTime} />
            </View>
          </View>
        </View>

        {/* Calendar Card Skeleton */}
        <View style={styles.skeletonCalendarCard}>
          <View style={styles.skeletonDateHeader} />
          <View style={styles.skeletonWeekDays}>
            {[1, 2, 3, 4, 5, 6].map((_, index) => (
              <View key={index} style={styles.skeletonDayContainer}>
                <View style={styles.skeletonDayCircle} />
                <View style={styles.skeletonWeekName} />
                <View style={styles.skeletonDateNumber} />
              </View>
            ))}
          </View>
        </View>

        {/* Month Selector Skeleton */}
        <View style={styles.skeletonMonthSelector}>
          {[1, 2, 3, 4, 5].map((_, index) => (
            <View key={index} style={styles.skeletonMonthButton} />
          ))}
        </View>

        {/* Status Badges Skeleton */}
        <View style={styles.skeletonStatusContainer}>
          {[1, 2, 3].map((_, index) => (
            <View key={index} style={styles.skeletonStatusBadge} />
          ))}
        </View>

        {/* Wave Animation Overlay */}
        <Animated.View
          style={[
            styles.waveOverlay,
            {
              transform: [{ translateX }],
            },
          ]}
        />
      </View>
    );
  };

  useEffect(() => {
    // Simulate loading time
    const timer = setTimeout(() => {
      setIsLoading(false);
    }, 2000);

    return () => clearTimeout(timer);
  }, []);

  if (isLoading) {
    return (
      <AppGradient>
        <TelecallerMainLayout
          showDrawer
          showBackButton={true}
          title="Attendance"
        >
          {renderWaveSkeleton()}
        </TelecallerMainLayout>
      </AppGradient>
    );
  }

  return (
    <AppGradient>
      <TelecallerMainLayout showDrawer showBackButton={true} title="Attendance">
        <ScrollView
          contentContainerStyle={styles.scrollContainer}
          keyboardShouldPersistTaps="handled"
        >
          <View style={styles.container}>
            {/* Punch Card */}
            <View style={styles.punchCard}>
              <View style={styles.punchHeader}>
                <Text style={styles.punchTitle}>Take Attendance</Text>
                {!punchInTime ? (
                  <TouchableOpacity
                    style={[
                      styles.punchButton,
                      styles.punchInButton,
                      isPunchButtonDisabled && styles.disabledButton,
                    ]}
                    onPress={() => handlePunchInOut(true)}
                    disabled={isPunchButtonDisabled}
                  >
                    <Text
                      style={[
                        styles.punchInText,
                        isPunchButtonDisabled && styles.disabledButtonText,
                      ]}
                    >
                      Punch In
                    </Text>
                  </TouchableOpacity>
                ) : isPunchedIn && !punchOutTime ? (
                  <TouchableOpacity
                    style={[
                      styles.punchButton,
                      styles.punchOutButton,
                      isPunchButtonDisabled && styles.disabledButton,
                    ]}
                    onPress={() => handlePunchInOut(false)}
                    disabled={isPunchButtonDisabled}
                  >
                    <Text
                      style={[
                        styles.punchOutText,
                        isPunchButtonDisabled && styles.disabledButtonText,
                      ]}
                    >
                      Punch Out
                    </Text>
                  </TouchableOpacity>
                ) : null}
              </View>
              <View style={styles.punchTimes}>
                <View style={styles.punchTimeBlock}>
                  <Text style={styles.punchLabel}>Punch In</Text>
                  <Text style={styles.punchTime}>{punchInTime || "——"}</Text>
                </View>
                <View style={styles.punchTimeBlock}>
                  <Text style={styles.punchLabel}>Punch Out</Text>
                  <Text style={styles.punchTime}>{punchOutTime || "——"}</Text>
                </View>
              </View>
            </View>

            {/* Calendar Card */}
            {!isNewUser && (
              <View style={styles.calendarCard}>
                <Text style={styles.dateHeader}>
                  {format(currentDate, "dd MMMM (EEEE)")}
                </Text>

                <View style={styles.weekDays}>
                  {weekDays.map((item, index) => (
                    <View key={index} style={styles.dayContainer}>
                      <View
                        style={[
                          styles.dayCircle,
                          {
                            backgroundColor:
                              item.status === "Present"
                                ? "#4CAF50"
                                : item.status === "Half Day"
                                ? "#FF9800"
                                : item.status === "On Leave"
                                ? "#F44336"
                                : "white",
                          },
                        ]}
                      >
                        {item.status === "Present" && (
                          <MaterialIcons name="check" size={20} color="#FFF" />
                        )}
                        {item.status === "Half Day" && (
                          <MaterialIcons name="remove" size={20} color="#FFF" />
                        )}
                        {item.status === "On Leave" && (
                          <MaterialIcons name="close" size={20} color="#FFF" />
                        )}
                      </View>
                      <Text style={styles.weekName}>{item.day}</Text>
                      <Text style={styles.dateNumber}>{item.date}</Text>
                    </View>
                  ))}
                </View>
              </View>
            )}

            {/* Month Selector */}
            {!isNewUser && (
              <ScrollView
                horizontal
                showsHorizontalScrollIndicator={false}
                style={styles.monthSelector}
              >
                {months.map((month, index) => (
                  <TouchableOpacity
                    key={index}
                    onPress={() => setSelectedMonth(month)}
                    style={[
                      styles.monthButton,
                      selectedMonth === month && styles.selectedMonthButton,
                    ]}
                  >
                    <Text
                      style={[
                        styles.monthText,
                        selectedMonth === month && styles.selectedMonthText,
                      ]}
                    >
                      {month}
                    </Text>
                  </TouchableOpacity>
                ))}
              </ScrollView>
            )}

            {/* Status Badges */}
            <View
              style={[
                styles.statusContainer,
                isNewUser && styles.newUserStatusContainer,
              ]}
            >
              {renderStatusBadge("Present")}
              {renderStatusBadge("Half Day")}
              {renderStatusBadge("On Leave")}
            </View>

            {/* Attendance History */}
            {!isNewUser && (
              <View style={styles.historyContainer}>
                {filteredHistory.map((item, index) => (
                  <View key={index} style={styles.historyCard}>
                    <View style={styles.dateBlock}>
                      <Text style={styles.dateNumber}>{item.date}</Text>
                      <Text style={styles.dateDay}>{item.day}</Text>
                    </View>
                    <View style={styles.timeBlock}>
                      <View>
                        <Text style={styles.timeLabel}>Punch In</Text>
                        <Text style={styles.timeValue}>
                          {item.punchIn || "——"}
                        </Text>
                      </View>
                      <View>
                        <Text style={styles.timeLabel}>Punch Out</Text>
                        <Text style={styles.timeValue}>
                          {item.punchOut || "——"}
                        </Text>
                      </View>
                    </View>
                    <View
                      style={[
                        styles.statusBlock,
                        { backgroundColor: getStatusColor(item.status) },
                      ]}
                    >
                      <Text style={styles.statusText}>{item.status}</Text>
                    </View>
                  </View>
                ))}
                {filteredHistory.length === 0 && (
                  <Text style={styles.noHistoryText}>
                    No attendance records found for {selectedMonth}
                    {selectedStatus ? ` with status ${selectedStatus}` : ""}
                  </Text>
                )}
              </View>
            )}
          </View>
        </ScrollView>
      </TelecallerMainLayout>
    </AppGradient>
  );
};

const getStatusColor = (status: string) => {
  switch (status) {
    case "Present":
      return "#E8F5E9";
    case "Half Day":
      return "#FFF3E0";
    case "On Leave":
      return "#FFEBEE";
    default:
      return "#E8F5E9";
  }
};

const styles = StyleSheet.create({
  scrollContainer: {
    flexGrow: 1,
    paddingBottom: 20,
  },
  container: {
    flex: 1,
    padding: 16,
  },
  punchCard: {
    backgroundColor: "white",
    borderRadius: 16,
    padding: 20,
    marginBottom: 16,
    shadowColor: "#000",
    shadowOffset: { width: 0, height: 2 },
    shadowOpacity: 0.1,
    shadowRadius: 4,
    elevation: 3,
  },
  punchHeader: {
    flexDirection: "row",
    justifyContent: "space-between",
    alignItems: "center",
    marginBottom: 16,
  },
  punchTitle: {
    fontSize: 18,
    fontFamily: "LexendDeca_600SemiBold",
    color: "#333",
  },
  punchButton: {
    borderWidth: 1,
    borderRadius: 6,
    paddingVertical: 5,
    paddingHorizontal: 10,
    height: 40,
    justifyContent: "center",
    alignItems: "center",
  },
  punchInButton: {
    borderColor: "#4CAF50",
    backgroundColor: "#4CAF50",
  },
  punchOutButton: {
    borderColor: "#FF6B00",
    backgroundColor: "transparent",
  },
  punchInText: {
    fontSize: 14,
    fontFamily: "LexendDeca_500Medium",
    color: "#FFFFFF",
  },
  punchOutText: {
    fontSize: 14,
    fontFamily: "LexendDeca_500Medium",
    color: "#FF6B00",
  },
  punchTimes: {
    flexDirection: "row",
    justifyContent: "space-between",
  },
  punchTimeBlock: {
    flex: 1,
  },
  punchLabel: {
    fontSize: 14,
    color: "#666",
    fontFamily: "LexendDeca_400Regular",
    marginBottom: 4,
  },
  punchTime: {
    fontSize: 16,
    color: "#333",
    fontFamily: "LexendDeca_500Medium",
  },
  calendarCard: {
    backgroundColor: "white",
    borderRadius: 16,
    padding: 20,
    marginBottom: 16,
    alignItems: "center",
    shadowColor: "#000",
    shadowOffset: { width: 0, height: 2 },
    shadowOpacity: 0.1,
    shadowRadius: 4,
    elevation: 3,
    width: "100%",
  },
  dateHeader: {
    fontSize: 18,
    fontFamily: "LexendDeca_600SemiBold",
    color: "#333",
    marginBottom: 16,
    textAlign: "center",
  },
  weekDays: {
    flexDirection: "row",
    justifyContent: "space-between",
    width: "100%",
    paddingHorizontal: 10,
  },
  dayContainer: {
    alignItems: "center",
    width: 45,
  },
  dayCircle: {
    width: 40,
    height: 40,
    borderRadius: 20,
    justifyContent: "center",
    alignItems: "center",
    borderWidth: 2,
    borderColor: "transparent",
  },
  weekName: {
    marginTop: 4,
    fontSize: 14,
    color: "#666",
    fontFamily: "LexendDeca_500Medium",
  },
  dateNumber: {
    fontSize: 12,
    color: "#666",
    fontFamily: "LexendDeca_400Regular",
    marginTop: 2,
  },
  monthSelector: {
    flexDirection: "row",
    marginBottom: 16,
  },
  monthButton: {
    marginRight: 24,
  },
  monthText: {
    fontSize: 16,
    fontFamily: "LexendDeca_500Medium",
    color: "#666",
  },
  selectedMonthText: {
    color: "#FF8447",
    textDecorationLine: "underline",
  },
  statusContainer: {
    flexDirection: "row",
    justifyContent: "space-around",
    marginTop: 16,
    marginBottom: 24,
    gap: 10,
    alignItems: "center",
    marginRight: 15,
  },
  statusBadge: {
    paddingHorizontal: 16,
    paddingVertical: 8,
    borderRadius: 8,
    borderWidth: 1,
    alignItems: "center",
    minWidth: 100,
  },
  statusText: {
    fontSize: 14,
    fontFamily: "LexendDeca_500Medium",
    marginBottom: 4,
  },
  daysText: {
    fontSize: 12,
    fontFamily: "LexendDeca_400Regular",
    color: "#666",
  },
  historyContainer: {
    flex: 1,
  },
  historyCard: {
    backgroundColor: "white",
    borderRadius: 12,
    padding: 16,
    marginBottom: 12,
    flexDirection: "row",
    alignItems: "center",
    shadowColor: "#000",
    shadowOffset: { width: 0, height: 2 },
    shadowOpacity: 0.1,
    shadowRadius: 4,
    elevation: 2,
  },
  dateBlock: {
    width: 50,
    alignItems: "center",
  },
  dateDay: {
    fontSize: 12,
    fontFamily: "LexendDeca_400Regular",
    color: "#666",
  },
  timeBlock: {
    flex: 1,
    flexDirection: "row",
    justifyContent: "space-around",
  },
  timeLabel: {
    fontSize: 12,
    color: "#666",
    fontFamily: "LexendDeca_400Regular",
  },
  timeValue: {
    fontSize: 14,
    color: "#333",
    fontFamily: "LexendDeca_500Medium",
  },
  statusBlock: {
    paddingHorizontal: 16,
    paddingVertical: 8,
    borderRadius: 8,
    alignItems: "center",
  },
  disabledButton: {
    opacity: 0.5,
    backgroundColor: "#CCCCCC",
    borderColor: "#CCCCCC",
  },
  disabledButtonText: {
    color: "#666666",
  },
  selectedMonthButton: {
    borderBottomWidth: 2,
    borderBottomColor: "#FF8447",
  },
  noHistoryText: {
    textAlign: "center",
    color: "#666",
    fontFamily: "LexendDeca_400Regular",
    fontSize: 14,
    marginTop: 20,
  },
  newUserStatusContainer: {
    marginTop: 32,
    marginBottom: 32,
    justifyContent: "center",
    gap: 20,
  },
  skeletonContainer: {
    flex: 1,
    backgroundColor: "#fff",
  },
  skeletonPunchCard: {
    backgroundColor: "white",
    borderRadius: 16,
    padding: 20,
    margin: 16,
    shadowColor: "#000",
    shadowOffset: { width: 0, height: 2 },
    shadowOpacity: 0.1,
    shadowRadius: 4,
    elevation: 3,
  },
  skeletonPunchHeader: {
    flexDirection: "row",
    justifyContent: "space-between",
    alignItems: "center",
    marginBottom: 16,
  },
  skeletonPunchTitle: {
    width: 120,
    height: 24,
    backgroundColor: "#e0e0e0",
    borderRadius: 4,
  },
  skeletonPunchButton: {
    width: 100,
    height: 40,
    backgroundColor: "#e0e0e0",
    borderRadius: 6,
  },
  skeletonPunchTimes: {
    flexDirection: "row",
    justifyContent: "space-between",
  },
  skeletonPunchTimeBlock: {
    flex: 1,
  },
  skeletonPunchLabel: {
    width: 80,
    height: 16,
    backgroundColor: "#e0e0e0",
    marginBottom: 8,
    borderRadius: 4,
  },
  skeletonPunchTime: {
    width: 100,
    height: 20,
    backgroundColor: "#e0e0e0",
    borderRadius: 4,
  },
  skeletonCalendarCard: {
    backgroundColor: "white",
    borderRadius: 16,
    padding: 20,
    margin: 16,
    alignItems: "center",
    shadowColor: "#000",
    shadowOffset: { width: 0, height: 2 },
    shadowOpacity: 0.1,
    shadowRadius: 4,
    elevation: 3,
  },
  skeletonDateHeader: {
    width: 200,
    height: 24,
    backgroundColor: "#e0e0e0",
    marginBottom: 16,
    borderRadius: 4,
  },
  skeletonWeekDays: {
    flexDirection: "row",
    justifyContent: "space-between",
    width: "100%",
    paddingHorizontal: 10,
  },
  skeletonDayContainer: {
    alignItems: "center",
    width: 45,
  },
  skeletonDayCircle: {
    width: 40,
    height: 40,
    borderRadius: 20,
    backgroundColor: "#e0e0e0",
  },
  skeletonWeekName: {
    width: 20,
    height: 16,
    backgroundColor: "#e0e0e0",
    marginTop: 4,
    borderRadius: 4,
  },
  skeletonDateNumber: {
    width: 16,
    height: 16,
    backgroundColor: "#e0e0e0",
    marginTop: 2,
    borderRadius: 4,
  },
  skeletonMonthSelector: {
    flexDirection: "row",
    marginHorizontal: 16,
    marginBottom: 16,
  },
  skeletonMonthButton: {
    width: 80,
    height: 24,
    backgroundColor: "#e0e0e0",
    marginRight: 24,
    borderRadius: 4,
  },
  skeletonStatusContainer: {
    flexDirection: "row",
    justifyContent: "space-around",
    marginHorizontal: 16,
    marginBottom: 24,
  },
  skeletonStatusBadge: {
    width: 100,
    height: 40,
    backgroundColor: "#e0e0e0",
    borderRadius: 8,
  },
  waveOverlay: {
    position: "absolute",
    top: 0,
    left: 0,
    right: 0,
    bottom: 0,
    backgroundColor: "rgba(255, 255, 255, 0.5)",
    transform: [{ translateX: 0 }],
  },
});

export default AttendanceScreen;<|MERGE_RESOLUTION|>--- conflicted
+++ resolved
@@ -159,11 +159,7 @@
 
     // For punch in, check if it's before 2 PM
     if (!punchInTime) {
-<<<<<<< HEAD
-      const punchInDeadline = "18:00"; // 2 PM
-=======
       const punchInDeadline = "18:15"; // 2 PM
->>>>>>> a89ed594
       const [deadlineHour, deadlineMinute] = punchInDeadline
         .split(":")
         .map(Number);
@@ -174,11 +170,7 @@
       setIsPunchButtonDisabled(currentMinutes > deadlineMinutes);
     } else if (punchInTime && !punchOutTime) {
       // Enable punch out button at 6:15 PM
-<<<<<<< HEAD
-      const punchOutEnableTime = "13:15"; // 6:15 PM
-=======
       const punchOutEnableTime = "09:15"; // 6:15 PM
->>>>>>> a89ed594
       const [enableHour, enableMinute] = punchOutEnableTime
         .split(":")
         .map(Number);
