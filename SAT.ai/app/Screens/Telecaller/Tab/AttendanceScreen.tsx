--- conflicted
+++ resolved
@@ -54,33 +54,15 @@
 type RootStackParamList = {
 
   CameraScreen: { isPunchIn: boolean };
-<<<<<<< HEAD
   AttendanceScreen: {
     photo?: { uri: string };
     location?: { coords: { latitude: number; longitude: number } };
     dateTime?: string;
     isPunchIn?: boolean;
     locationName?: string | null;
+    locationPunchout?: string | null;
+    
   };
-=======
-
- AttendanceScreen: {
-
-  photo?: { uri: string };
-
-  location?: { coords: { latitude: number; longitude: number } };
-
-  isPunchIn?: boolean;
-    dateTime?: string; // ✅ update this
-
-  locationName?: string | null;
-
-  locationPunchout?: string | null; // ✅ Add this
- dateStr?: string; // ✅ Add this
-  dayStr?: string;  // ✅ Add this
-};
-
->>>>>>> 65cb95fe
 };
 
 type AttendanceScreenNavigationProp = StackNavigationProp<RootStackParamList>;
@@ -222,11 +204,7 @@
       }
 
       const currentTime = new Date();
-<<<<<<< HEAD
       const dateStr = format(currentTime, 'yyyy:MM:dd');
-=======
-const dateStr = format(currentTime, 'yyyy-MM-dd');
->>>>>>> 65cb95fe
       const roleCollection = `${role}_monthly_attendance`;
       const attendanceRef = collection(db, roleCollection);
       const displayDate = format(currentTime, 'dd');
@@ -268,11 +246,7 @@
     const now = new Date();
     const currentTime = format(now, 'HH:mm');
     const [currentHour, currentMinute] = currentTime.split(':').map(Number);
-<<<<<<< HEAD
     const today = format(now, 'yyyy:MM:dd');
-=======
-    const today = format(now, 'yyyy-MM-dd');
->>>>>>> 65cb95fe
     const tomorrow = new Date(now);
     tomorrow.setDate(tomorrow.getDate() + 1);
    tomorrow.setHours(4, 0, 0, 0); // ✅ Set to 4 AM tomorrow
@@ -391,11 +365,7 @@
       const querySnapshot = await getDocs(attendanceRef);
 
       const history: AttendanceRecord[] = [];
-<<<<<<< HEAD
       const today = format(new Date(), 'yyyy:MM:dd');
-=======
-      const today = format(new Date(), 'yyyy-MM-dd');
->>>>>>> 65cb95fe
 
       querySnapshot.forEach((doc) => {
         const data = doc.data();
@@ -457,8 +427,6 @@
       return;
     }
 
-<<<<<<< HEAD
-=======
     const daysInMonth = new Date(
       parseInt(currentYear),
       parseInt(currentMonth),
@@ -472,12 +440,11 @@
         i + 1
       );
       return {
-        dateStr: format(date, 'yyyy-MM-dd'),
+        dateStr: format(date, 'dd'),
         isSunday: format(date, 'EEEE') === 'Sunday',
       };
     });
 
->>>>>>> 65cb95fe
     const currentMonthRecords = history.filter((record) => {
       const recordDate = new Date(record.timestamp);
       return (
@@ -492,9 +459,7 @@
       }
     });
 
-<<<<<<< HEAD
-=======
-    const today = format(new Date(), 'yyyy-MM-dd');
+    const today = format(new Date(), 'dd');
 
     const attendedDates = currentMonthRecords.map((record) => record.date);
     const onLeaveDates = allDates.filter(
@@ -506,7 +471,6 @@
 
     counts['On Leave'] += onLeaveDates.length;
 
->>>>>>> 65cb95fe
     setStatusCounts(counts);
   };
 
@@ -537,15 +501,9 @@
         return;
       }
 
-<<<<<<< HEAD
       const currentTime = capturedDateTime || new Date();
       const dateStr = format(currentTime, 'yyyy:MM:dd');
       const dayStr = format(currentTime, 'EEE').toUpperCase();
-=======
-      const currentTime = new Date();
-  const dateStr = format(currentTime, 'yyyy-MM-dd'); // ✅ FULL date format    
-    const dayStr = format(currentTime, 'EEE').toUpperCase();
->>>>>>> 65cb95fe
       const timeStr = format(currentTime, 'HH:mm');
       const roleCollection = `${role}_monthly_attendance`;
       const locationName = locationNameFromCamera || 'Unknown Location';
@@ -652,18 +610,9 @@
       route.params?.location &&
       route.params?.isPunchIn !== undefined
     ) {
-<<<<<<< HEAD
-      const { photo, location, locationName, isPunchIn, dateTime } = route.params;
-      
-      // Convert dateTime string back to Date object for processing
-      const capturedDateTime = dateTime ? new Date(dateTime) : new Date();
-      
-      saveAttendance(isPunchIn, photo.uri, location, locationName, capturedDateTime);
-=======
           const { photo, location, locationName, locationPunchout, isPunchIn } = route.params;
 
 saveAttendance(isPunchIn, photo.uri, location, locationName);
->>>>>>> 65cb95fe
     }
   }, [route.params]);
 
@@ -678,25 +627,6 @@
   }, [attendanceHistory]);
 
   useEffect(() => {
-<<<<<<< HEAD
-    if (attendanceHistory.length > 0) {
-      const monthlyRecords = attendanceHistory.filter((record) => {
-        const recordDate = new Date(record.timestamp);
-        return format(recordDate, "MMMM") === selectedMonth;
-      });
-
-      calculateStatusCounts(monthlyRecords);
-
-      let recordsToDisplay = monthlyRecords;
-      if (selectedStatus) {
-        recordsToDisplay = monthlyRecords.filter(
-          (record) => record.status === selectedStatus
-        );
-      }
-
-      setFilteredHistory(recordsToDisplay);
-    }
-=======
   if (attendanceHistory.length > 0) {
   const allRecordsInMonth = attendanceHistory.filter((record) => {
     const recordDate = new Date(record.timestamp);
@@ -713,7 +643,6 @@
   calculateStatusCounts(allRecordsInMonth); // ✅ use unfiltered data for counts
 }
 
->>>>>>> 65cb95fe
   }, [selectedMonth, selectedStatus, attendanceHistory]);
 
   const updateWeekDays = () => {
@@ -727,13 +656,8 @@
       const currentDate = new Date(startOfWeek);
       currentDate.setDate(startOfWeek.getDate() + index);
 
-<<<<<<< HEAD
       const dateStr = format(currentDate, 'yyyy:MM:dd');
       const displayDate = format(currentDate, 'dd'); // For UI display
-=======
-      const dateStr = format(currentDate, 'yyyy-MM-dd');
-   const displayDate = format(currentDate, 'dd');
->>>>>>> 65cb95fe
 
       const attendanceRecord = attendanceHistory.find(
         (record) => record.date === dateStr
@@ -742,21 +666,13 @@
       if (currentDate > today) {
         return {
           day: dayObj.day,
-<<<<<<< HEAD
           date: displayDate, // Show 'dd' format in UI
-=======
-          date: displayDate,
->>>>>>> 65cb95fe
           status: 'On Leave' as AttendanceStatus,
         };
       } else {
         return {
           day: dayObj.day,
-<<<<<<< HEAD
           date: displayDate, // Show 'dd' format in UI
-=======
-          date: displayDate,
->>>>>>> 65cb95fe
           status: attendanceRecord
             ? attendanceRecord.status
             : ('On Leave' as AttendanceStatus),
@@ -1182,13 +1098,9 @@
                 {filteredHistory.map((item, index) => (
                   <View key={index} style={styles.historyCard}>
                     <View style={styles.dateBlock}>
-<<<<<<< HEAD
                       <Text style={styles.dateNumber}>
                         {item.date.includes(':') ? item.date.split(':')[2] : item.date}
                       </Text>
-=======
-                      <Text style={styles.dateNumber}>{format(new Date(item.date), 'dd')}</Text>
->>>>>>> 65cb95fe
                       <Text style={styles.dateDay}>{item.day}</Text>
                     </View>
                     <View style={styles.timeBlock}>
