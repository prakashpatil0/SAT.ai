import React, { useState, useEffect, useRef } from 'react';
import { View, Text, StyleSheet, TouchableOpacity, Platform, Image, Alert, Linking } from 'react-native';
import { Camera, CameraView } from 'expo-camera';
import * as Location from 'expo-location';
import { MaterialIcons } from '@expo/vector-icons';
import { useNavigation, useRoute, RouteProp } from '@react-navigation/native';
import { StackNavigationProp } from '@react-navigation/stack';
import { format, addHours, differenceInSeconds } from 'date-fns';
import { collection, addDoc, getDocs, query, where, Timestamp, updateDoc, doc, getDoc, getFirestore, serverTimestamp, setDoc } from 'firebase/firestore';
import { db, auth } from '@/firebaseConfig';
import AsyncStorage from '@react-native-async-storage/async-storage';
import { detectFakeLocation, validateLocation, LocationValidationResult, LocationHistoryEntry } from '../../utils/fakeLocationDetector';

type RootStackParamList = {
  AttendanceScreen: {
    photo?: { uri: string };
    location?: { coords: { latitude: number; longitude: number } };
    locationName?: string | null;
    dateTime?: string;
    isPunchIn?: boolean;
    isAutoPunchOut?: boolean;
    locationValidation?: LocationValidationResult;
  };
  CameraScreen: {
    isPunchIn: boolean;
  };
};

type CameraScreenRouteProp = RouteProp<RootStackParamList, 'CameraScreen'>;
type CameraScreenNavigationProp = StackNavigationProp<RootStackParamList, 'CameraScreen'>;

const CameraScreen = () => {
  const [location, setLocation] = useState<Location.LocationObject | null>(null);
  const [currentTime, setCurrentTime] = useState(new Date());
  const [capturedTime, setCapturedTime] = useState<Date | null>(null);
  const [hasPermission, setHasPermission] = useState(false);
  const [cameraType, setCameraType] = useState<number>(0); // 0 is front, 1 is back
  const [photo, setPhoto] = useState<{ uri: string } | null>(null);
  const [locationAddress, setLocationAddress] = useState<string | null>(null);
  const [flash, setFlash] = useState<boolean>(false);
  const [locationValidation, setLocationValidation] = useState<LocationValidationResult | null>(null);
  const [isValidatingLocation, setIsValidatingLocation] = useState(false);
  const [locationHistory, setLocationHistory] = useState<LocationHistoryEntry[]>([]);
  const [locationSubscription, setLocationSubscription] = useState<Location.LocationSubscription | null>(null);
  const [isTimeValid, setIsTimeValid] = useState(true);
  const [timeValidationMessage, setTimeValidationMessage] = useState('');
  const [isLocationLoading, setIsLocationLoading] = useState(true);
  const [lastTimeValidation, setLastTimeValidation] = useState<Date | null>(null);
  const [isValidatingTime, setIsValidatingTime] = useState(false);
  const locationTimeoutRef = useRef<NodeJS.Timeout>();
  
  const cameraRef = useRef<any>(null);
  const navigation = useNavigation<CameraScreenNavigationProp>();
  const route = useRoute<CameraScreenRouteProp>();
  const { isPunchIn } = route.params;

  // Function to get current IST time
  const getISTTime = () => {
    const now = new Date();
    // Add 5 hours and 30 minutes to convert to IST
    return addHours(now, 5.5);
  };

  // Reset photo when component mounts or isPunchIn changes
  useEffect(() => {
    setPhoto(null);
  }, [isPunchIn]);

  const getNetworkTime = async (): Promise<Date | null> => {
    // List of reliable time servers
    const timeServers = [
      // 'https://worldtimeapi.org/api/timezone/Asia/Kolkata',
      'https://timeapi.io/api/Time/current/zone?timeZone=Asia/Kolkata',
      'https://api.timezonedb.com/v2.1/get-time-zone?key=YOUR_API_KEY&format=json&by=zone&zone=Asia/Kolkata'
    ];

    for (const server of timeServers) {
      try {
        const response = await fetch(server);
        if (!response.ok) continue;
        
        const data = await response.json();
        // Different APIs return time in different formats
        if (data.datetime) {
          return new Date(data.datetime);
        } else if (data.dateTime) {
          return new Date(data.dateTime);
        } else if (data.formatted) {
          return new Date(data.formatted);
        }
      } catch (error) {
        console.log(`Failed to fetch from ${server}:`, error);
        continue;
      }
    }
    return null;
  };

  const validateDeviceTime = async () => {
    try {
      // Use a faster, simpler validation approach
      const db = getFirestore();
      const timeCheckRef = doc(db, '_timeCheck', 'serverTime');
      
      // Get current server time
      const serverTime = await getDoc(timeCheckRef);
      const serverTimestamp = serverTime.data()?.timestamp;
      
      // Update server time
      await setDoc(timeCheckRef, {
        timestamp: Timestamp.now()
      }, { merge: true });

      if (!serverTimestamp) {
        console.error('Failed to get server timestamp');
        return false;
      }

      const deviceTime = new Date();
      const serverTimeDate = serverTimestamp.toDate();
      
      const timeDiff = Math.abs(deviceTime.getTime() - serverTimeDate.getTime());
      const isValid = timeDiff <= 5 * 60 * 1000; // 5 minutes tolerance
      
      if (!isValid) {
        const diffMinutes = Math.round(timeDiff / (60 * 1000));
        setTimeValidationMessage(
          `Device time differs from server time by ${diffMinutes} minutes. ` +
          'Please sync your device time with network time to continue.'
        );
        setIsTimeValid(false);
        return false;
      }
      
      setTimeValidationMessage('');
      setIsTimeValid(true);
      return true;
    } catch (error) {
      console.error('Time validation error:', error);
      setTimeValidationMessage('Unable to validate time. Please check your internet connection and try again.');
      setIsTimeValid(false);
      return false;
    }
  };

  // Enhanced location fetching with fake location detection
  const fetchLocation = async (useHighAccuracy = false) => {
    try {
      const options: Location.LocationOptions = {
        accuracy: useHighAccuracy ? Location.Accuracy.Highest : Location.Accuracy.Balanced,
        timeInterval: 5000,
        distanceInterval: 10,
      };

      const location = await Location.getCurrentPositionAsync(options);
      
      // Validate location before setting it
      setIsValidatingLocation(true);
      const validationResult = await detectFakeLocation(location);
      setLocationValidation(validationResult);
      
      if (validationResult.isFakeLocation) {
        Alert.alert(
          'Suspicious Location Detected',
          `We detected potential location spoofing:\n\n${validationResult.warnings.join('\n')}\n\nConfidence: ${validationResult.confidence}%\n\nPlease ensure you are at your actual work location and try again.`,
          [
            {
              text: 'Try Again',
              onPress: () => {
                setIsValidatingLocation(false);
                fetchLocation(true);
              }
            },
            {
              text: 'Cancel',
              style: 'cancel',
              onPress: () => navigation.goBack()
            }
          ]
        );
        setIsValidatingLocation(false);
        return;
      }

      setLocation(location);
      setIsValidatingLocation(false);
      
      // Get address from coordinates
      const geocode = await Location.reverseGeocodeAsync({
        latitude: location.coords.latitude,
        longitude: location.coords.longitude
      });
      
      if (geocode.length > 0) {
        const address = geocode[0];
        const addressString = [
          address.name,
          address.street,
          address.district,
          address.city,
          address.region,
          address.postalCode,
          address.country
        ]
          .filter(Boolean)
          .join(', ');
        
        setLocationAddress(addressString);
      }
      
      setIsLocationLoading(false);
    } catch (error) {
      console.error('Error getting location:', error);
      setIsValidatingLocation(false);
      // If low accuracy fails, try high accuracy
      if (!useHighAccuracy) {
        await fetchLocation(true);
      } else {
        setIsLocationLoading(false);
      }
    }
  };

  // Start continuous location monitoring
  const startLocationMonitoring = async () => {
    try {
      const subscription = await Location.watchPositionAsync(
        {
          accuracy: Location.Accuracy.Balanced,
          timeInterval: 10000, // Check every 10 seconds
          distanceInterval: 5, // Update if moved 5 meters
        },
        async (newLocation) => {
          // Validate new location
          const validationResult = await detectFakeLocation(newLocation);
          setLocationValidation(validationResult);
          
          if (!validationResult.isFakeLocation) {
            setLocation(newLocation);
          }
        }
      );
      
      setLocationSubscription(subscription);
    } catch (error) {
      console.error('Error starting location monitoring:', error);
    }
  };

  // Start location fetching immediately
  useEffect(() => {
    let isMounted = true;
    
    const startLocationFetch = async () => {
      if (isMounted) {
        setIsLocationLoading(true);
        await fetchLocation();
        await startLocationMonitoring();
      }
    };

    startLocationFetch();

    // Set a timeout to try high accuracy if location takes too long
    locationTimeoutRef.current = setTimeout(() => {
      if (isMounted && isLocationLoading) {
        fetchLocation(true);
      }
    }, 5000);

    return () => {
      isMounted = false;
      if (locationTimeoutRef.current) {
        clearTimeout(locationTimeoutRef.current);
      }
      if (locationSubscription) {
        locationSubscription.remove();
      }
    };
  }, []);

  // Modify the existing useEffect to remove location fetching
  useEffect(() => {
    let isMounted = true;
    
    (async () => {
      const { status: cameraStatus } = await Camera.requestCameraPermissionsAsync();
      const { status: locationStatus } = await Location.requestForegroundPermissionsAsync();
      
      if (!isMounted) return;
      
      setHasPermission(cameraStatus === 'granted' && locationStatus === 'granted');
      
      // Initial time validation
      const isTimeValid = await validateDeviceTime();
      if (!isTimeValid && isMounted) {
        Alert.alert(
          'Time Sync Required',
          timeValidationMessage,
          [
            {
              text: 'Retry',
              onPress: async () => {
                const isValid = await validateDeviceTime();
                if (isValid && isMounted) {
                  setIsTimeValid(true);
                  setTimeValidationMessage('');
                }
              }
            },
            {
              text: 'Cancel',
              onPress: () => navigation.goBack(),
              style: 'cancel'
            }
          ]
        );
      }
    })();
    
    // Update the time every second with IST
    const timer = setInterval(() => {
      if (isMounted) {
        setCurrentTime(getISTTime());
      }
    }, 1000);

    // Background time validation every 5 seconds for faster response
    const timeValidationTimer = setInterval(async () => {
      if (isMounted) {
        const isValid = await validateDeviceTime();
        if (isMounted) {
          setIsTimeValid(isValid);
          setLastTimeValidation(new Date());
        }
      }
    }, 5000);

    // Pre-validate time when camera becomes active (every 2 seconds)
    const preValidationTimer = setInterval(async () => {
      if (isMounted && !isValidatingTime) {
        const isValid = await validateDeviceTime();
        if (isMounted) {
          setIsTimeValid(isValid);
          setLastTimeValidation(new Date());
        }
      }
    }, 2000);
    
    return () => {
      isMounted = false;
      clearInterval(timer);
      clearInterval(timeValidationTimer);
      clearInterval(preValidationTimer);
    };
  }, []);

  // Enhanced takePicture with location validation
  const takePicture = async () => {
    // Use pre-validated state - validation happens in background every 2 seconds
    if (!isTimeValid) {
      Alert.alert(
        'Time Sync Required',
        timeValidationMessage,
        [
          {
            text: 'Retry',
            onPress: async () => {
              setIsValidatingTime(true);
              const isValid = await validateDeviceTime();
              setIsValidatingTime(false);
              if (isValid) {
                setIsTimeValid(true);
                setTimeValidationMessage('');
                setLastTimeValidation(new Date());
              }
            }
          },
          {
            text: 'Cancel',
            style: 'cancel'
          }
        ]
      );
      return;
    }

    if (!location) {
      Alert.alert(
        'Location Required',
        'Please wait for location to be detected or check your location permissions.',
        [{ text: 'OK' }]
      );
      return;
    }

    if (isValidatingLocation) {
      Alert.alert(
        'Validating Location',
        'Please wait while we validate your location...',
        [{ text: 'OK' }]
      );
      return;
    }

    if (locationValidation?.isFakeLocation) {
      Alert.alert(
        'Suspicious Location Detected',
        'Please ensure you are at your actual work location and try again.',
        [
          {
            text: 'Try Again',
            onPress: () => fetchLocation(true)
          },
          {
            text: 'Cancel',
            style: 'cancel'
          }
        ]
      );
      return;
    }

    if (cameraRef.current && location) {
      try {
        // Take photo instantly when all validations pass (pre-validated)
        const photo = await cameraRef.current.takePictureAsync();
        setPhoto(photo);
        // Use actual current time for saving, not IST time
        setCapturedTime(new Date());
      } catch (error) {
        console.error('Error taking picture:', error);
        Alert.alert('Error', 'Failed to take picture. Please try again.');
      }
    }
  };

  const flipCamera = () => {
    setCameraType(cameraType === 0 ? 1 : 0);
  };

  // Enhanced renderPhotoPreview with location validation info
  const renderPhotoPreview = () => {
    return (
      <View style={styles.previewContainer}>
        {photo && <Image source={{ uri: photo.uri }} style={styles.preview} />}
        <View style={styles.previewOverlay}>
          <View style={styles.previewAddress}>
            <Text style={styles.previewAddressText}>
              {locationAddress || 'Location captured'}
            </Text>
          </View>
          <View style={styles.previewDate}>
            <MaterialIcons name="event" size={20} color="#FF8447" />
            <Text style={styles.previewDateText}>
              {format(capturedTime || new Date(), 'dd MMM yyyy, h:mm:ss a')}
            </Text>
          </View>
          
          {/* Location validation status */}
          {locationValidation && (
            <View style={[
              styles.locationValidationContainer,
              { backgroundColor: locationValidation.isFakeLocation ? 'rgba(255, 82, 82, 0.9)' : 'rgba(76, 175, 80, 0.9)' }
            ]}>
              <MaterialIcons 
                name={locationValidation.isFakeLocation ? "warning" : "check-circle"} 
                size={20} 
                color="white" 
              />
              <Text style={styles.locationValidationText}>
                {locationValidation.isFakeLocation 
                  ? `Location Suspicious (${locationValidation.confidence}% confidence)`
                  : 'Location Validated'
                }
              </Text>
            </View>
          )}

          {!isTimeValid && (
            <View style={styles.timeWarningContainer}>
              <MaterialIcons name="warning" size={20} color="#FF5252" />
              <Text style={styles.timeWarningText}>{timeValidationMessage}</Text>
            </View>
          )}
        </View>
        <View style={styles.previewButtons}>
          <TouchableOpacity 
            style={styles.previewButton}
            onPress={() => setPhoto(null)}
          >
            <MaterialIcons name="replay" size={24} color="#FF5252" />
            <Text style={[styles.previewButtonText, { color: '#FF5252' }]}>Retake</Text>
          </TouchableOpacity>
          <TouchableOpacity 
            style={[
              styles.previewButton, 
              styles.confirmButton,
              (!isTimeValid || (locationValidation?.isFakeLocation)) && styles.disabledButton
            ]}
            onPress={async () => {
              if (!isTimeValid) {
                Alert.alert(
                  'Time Sync Required',
                  timeValidationMessage,
                  [
                    {
                      text: 'Retry',
                      onPress: validateDeviceTime
                    },
                    {
                      text: 'Cancel',
                      style: 'cancel'
                    }
                  ]
                );
                return;
              }

              if (locationValidation?.isFakeLocation) {
                Alert.alert(
                  'Suspicious Location Detected',
                  'Please ensure you are at your actual work location and try again.',
                  [
                    {
                      text: 'Try Again',
                      onPress: () => {
                        setPhoto(null);
                        fetchLocation(true);
                      }
                    },
                    {
                      text: 'Cancel',
                      style: 'cancel'
                    }
                  ]
                );
                return;
              }

              if (location && photo) {
                try {
                  // Use actual current time for saving, not IST time
                  const actualTime = capturedTime || new Date();
                  const currentHour = actualTime.getHours();
                  const isAutoPunchOut = !isPunchIn && currentHour >= 23;

                  // Pass captured time as ISO string to avoid serialization issues
                  const capturedTimeString = actualTime.toISOString();

                  navigation.navigate('Attendance' as never, {
                    photo: { uri: photo.uri },
                    location: {
                      coords: {
                        latitude: location.coords.latitude,
                        longitude: location.coords.longitude
                      }
                    },
                    locationName: locationAddress,
<<<<<<< HEAD
                    dateTime: capturedTimeString,
=======
            dateTime: istTime.toISOString(), // ✅ serializable string format

>>>>>>> 65cb95fe
                    isPunchIn,
                    isAutoPunchOut,
                    locationValidation: locationValidation || undefined
                  });
                } catch (error) {
                  console.error('Navigation error:', error);
                  Alert.alert('Error', 'Failed to navigate to attendance screen. Please try again.');
                }
              } else {
                Alert.alert('Error', 'Location or photo not available. Please try again.');
              }
            }}
            disabled={!isTimeValid || (locationValidation?.isFakeLocation || false)}
          >
            <MaterialIcons name="check" size={24} color={isTimeValid && !locationValidation?.isFakeLocation ? "#4CAF50" : "#999"} />
            <Text style={[
              styles.previewButtonText, 
              { color: isTimeValid && !locationValidation?.isFakeLocation ? "#4CAF50" : "#999" }
            ]}>Confirm</Text>
          </TouchableOpacity>
        </View>
      </View>
    );
  };

  // Enhanced location display with validation status
  const renderLocationInfo = () => (
    <View style={styles.locationContainer}>
      <MaterialIcons name="location-on" size={24} color="#FF8447" />
      <Text style={styles.locationText}>
        {isLocationLoading 
          ? 'Getting location...' 
          : isValidatingLocation
          ? 'Validating location...'
          : locationAddress || 'Location not available'}
      </Text>
      {locationValidation && (
        <View style={[
          styles.locationStatusIndicator,
          { backgroundColor: locationValidation.isFakeLocation ? '#FF5252' : '#4CAF50' }
        ]}>
          <MaterialIcons 
            name={locationValidation.isFakeLocation ? "warning" : "check-circle"} 
            size={16} 
            color="white" 
          />
        </View>
      )}
    </View>
  );

  if (!hasPermission) {
    return (
      <View style={styles.container}>
        <Text style={styles.errorText}>Camera and location permissions are required.</Text>
        <TouchableOpacity style={styles.captureButton} onPress={() => navigation.goBack()}>
          <Text style={styles.captureText}>Go Back</Text>
        </TouchableOpacity>
      </View>
    );
  }

  return (
    <View style={styles.container}>
      {photo ? (
        renderPhotoPreview()
      ) : (
        <CameraView 
          ref={cameraRef}
          style={styles.camera}
          facing={cameraType === 0 ? "front" : "back"}
        >
          <View style={styles.overlay}>
            <TouchableOpacity 
              style={styles.backButton}
              onPress={() => navigation.goBack()}
            >
              <MaterialIcons name="arrow-back" size={24} color="white" />
            </TouchableOpacity>

            <TouchableOpacity 
              style={styles.flipButton}
              onPress={flipCamera}
            >
              <MaterialIcons name="flip-camera-android" size={24} color="white" />
            </TouchableOpacity>

            <TouchableOpacity 
              style={styles.flashButton}
              onPress={() => {
                setFlash(!flash);
                if (cameraRef.current) {
                  console.log('Flash toggled:', !flash);
                }
              }}
            >
              <MaterialIcons 
                name={flash ? "flash-on" : "flash-off"} 
                size={24} 
                color="white" 
              />
            </TouchableOpacity>

            {renderLocationInfo()}

            <View style={styles.dateTimeContainer}>
              <MaterialIcons name="event" size={24} color="#FF8447" />
              <Text style={styles.dateTimeText}>
                {format(currentTime, 'dd-MM-yyyy')}
              </Text>
            </View>

            <View style={styles.timeContainer}>
              <MaterialIcons name="access-time" size={24} color="#FF8447" />
              <Text style={styles.dateTimeText}>
                {format(currentTime, 'h:mm:ss a')} IST
              </Text>
            </View>

            {!isTimeValid && (
              <View style={styles.timeWarningBanner}>
                <MaterialIcons name="warning" size={24} color="#FFF" />
                <Text style={styles.timeWarningBannerText}>{timeValidationMessage}</Text>
              </View>
            )}

            <View style={styles.buttonContainer}>
              <TouchableOpacity
                style={[
                  styles.captureButton, 
                  (!location || !isTimeValid || isValidatingLocation || isValidatingTime) && styles.disabledButton
                ]}
                onPress={takePicture}
                disabled={!location || !isTimeValid || isValidatingLocation || isValidatingTime}
              >
                <Text style={styles.captureText}>
                  {isValidatingTime 
                    ? 'Validating Time...' 
                    : isValidatingLocation 
                    ? 'Validating...' 
                    : isPunchIn ? 'Punch In' : 'Punch Out'}
                </Text>
              </TouchableOpacity>
            </View>
          </View>
        </CameraView>
      )}
    </View>
  );
};

const styles = StyleSheet.create({
  container: {
    flex: 1,
    backgroundColor: 'black',
    justifyContent: 'center',
    alignItems: 'center',
  },
  camera: {
    flex: 1,
    width: '100%',
  },
  overlay: {
    flex: 1,
    backgroundColor: 'transparent',
    padding: 20,
  },
  backButton: {
    position: 'absolute',
    top: 40,
    left: 20,
    zIndex: 1,
    padding: 10,
  },
  flipButton: {
    position: 'absolute',
    top: 40,
    right: 20,
    zIndex: 1,
    padding: 10,
  },
  flashButton: {
    position: 'absolute',
    top: 40,
    right: 80,
    zIndex: 1,
    padding: 10,
  },
  locationContainer: {
    position: 'absolute',
    bottom: 180,
    left: 20,
    right: 20,
    flexDirection: 'row',
    alignItems: 'center',
    backgroundColor: 'rgba(0,0,0,0.6)',
    padding: 10,
    borderRadius: 8,
    marginBottom: 10,
  },
  locationText: {
    color: 'white',
    fontSize: 14,
    fontFamily: 'LexendDeca_400Regular',
    marginLeft: 10,
    flex: 1,
  },
  locationStatusIndicator: {
    width: 20,
    height: 20,
    borderRadius: 10,
    justifyContent: 'center',
    alignItems: 'center',
    marginLeft: 8,
  },
  dateTimeContainer: {
    position: 'absolute',
    bottom: 130,
    left: 20,
    right: 20,
    flexDirection: 'row',
    alignItems: 'center',
    backgroundColor: 'rgba(0,0,0,0.6)',
    padding: 10,
    borderRadius: 8,
    marginBottom: 10,
  },
  timeContainer: {
    position: 'absolute',
    bottom: 80,
    left: 20,
    right: 20,
    flexDirection: 'row',
    alignItems: 'center',
    backgroundColor: 'rgba(0,0,0,0.6)',
    padding: 10,
    borderRadius: 8,
  },
  dateTimeText: {
    color: 'white',
    fontSize: 16,
    fontFamily: 'LexendDeca_400Regular',
    marginLeft: 10,
  },
  buttonContainer: {
    position: 'absolute',
    bottom: 20,
    left: 0,
    right: 0,
    alignItems: 'center',
  },
  captureButton: {
    backgroundColor: '#FF8447',
    paddingHorizontal: 40,
    paddingVertical: 15,
    borderRadius: 30,
  },
  disabledButton: {
    backgroundColor: '#CCCCCC',
    opacity: 0.7,
  },
  captureText: {
    color: 'white',
    fontSize: 18,
    fontFamily: 'LexendDeca_500Medium',
  },
  previewContainer: {
    flex: 1,
    width: '100%',
    position: 'relative',
  },
  preview: {
    flex: 1,
    width: '100%',
  },
  previewOverlay: {
    position: 'absolute',
    bottom: 120,
    left: 20,
    right: 20,
    backgroundColor: 'rgba(0,0,0,0.6)',
    borderRadius: 12,
    padding: 15,
  },
  previewAddress: {
    flexDirection: 'row',
    alignItems: 'center',
    marginBottom: 10,
  },
  previewDate: {
    flexDirection: 'row',
    alignItems: 'center',
    marginBottom: 10,
  },
  previewAddressText: {
    color: 'white',
    fontSize: 14,
    fontFamily: 'LexendDeca_400Regular',
    marginLeft: 10,
    flex: 1,
  },
  previewDateText: {
    color: 'white',
    fontSize: 14,
    fontFamily: 'LexendDeca_400Regular',
    marginLeft: 10,
  },
  locationValidationContainer: {
    flexDirection: 'row',
    alignItems: 'center',
    padding: 8,
    borderRadius: 8,
    marginBottom: 10,
  },
  locationValidationText: {
    color: 'white',
    fontSize: 12,
    fontFamily: 'LexendDeca_400Regular',
    marginLeft: 8,
    flex: 1,
  },
  previewButtons: {
    position: 'absolute',
    bottom: 30,
    left: 20,
    right: 20,
    flexDirection: 'row',
    justifyContent: 'space-between',
  },
  previewButton: {
    flexDirection: 'row',
    alignItems: 'center',
    backgroundColor: 'rgba(255,255,255,0.9)',
    paddingHorizontal: 20,
    paddingVertical: 12,
    borderRadius: 30,
  },
  confirmButton: {
    backgroundColor: 'rgba(255,255,255,0.9)',
  },
  previewButtonText: {
    fontSize: 16,
    fontFamily: 'LexendDeca_500Medium',
    marginLeft: 8,
  },
  errorText: {
    color: 'white',
    fontSize: 16,
    fontFamily: 'LexendDeca_400Regular',
    marginBottom: 20,
    textAlign: 'center',
    padding: 20,
  },
  timeWarningContainer: {
    flexDirection: 'row',
    alignItems: 'center',
    backgroundColor: 'rgba(255, 82, 82, 0.9)',
    padding: 8,
    borderRadius: 8,
    marginTop: 8,
  },
  timeWarningText: {
    color: 'white',
    fontSize: 12,
    fontFamily: 'LexendDeca_400Regular',
    marginLeft: 8,
    flex: 1,
  },
  timeWarningBanner: {
    position: 'absolute',
    top: 100,
    left: 20,
    right: 20,
    flexDirection: 'row',
    alignItems: 'center',
    backgroundColor: 'rgba(255, 82, 82, 0.9)',
    padding: 12,
    borderRadius: 8,
  },
  timeWarningBannerText: {
    color: 'white',
    fontSize: 14,
    fontFamily: 'LexendDeca_400Regular',
    marginLeft: 8,
    flex: 1,
  },
});

export default CameraScreen;<|MERGE_RESOLUTION|>--- conflicted
+++ resolved
@@ -557,12 +557,8 @@
                       }
                     },
                     locationName: locationAddress,
-<<<<<<< HEAD
-                    dateTime: capturedTimeString,
-=======
             dateTime: istTime.toISOString(), // ✅ serializable string format
 
->>>>>>> 65cb95fe
                     isPunchIn,
                     isAutoPunchOut,
                     locationValidation: locationValidation || undefined
