import React, { useState, useEffect, FC } from "react";
import {
  View,
  TouchableOpacity,
  StyleSheet,
  Image,
  Alert,
  AppState,
  ParamListBase,
  RouteProp,
} from "react-native";
import {
  NavigationContainer,
  DrawerActions,
  useNavigation,
} from "@react-navigation/native";
import { createDrawerNavigator } from "@react-navigation/drawer";
import { createBottomTabNavigator } from "@react-navigation/bottom-tabs";
import { createStackNavigator } from "@react-navigation/stack";
import { MaterialIcons } from "@expo/vector-icons";
import * as SplashScreen from "expo-splash-screen";
import { NativeStackNavigationProp } from "@react-navigation/native-stack";

import {
  useFonts,
  LexendDeca_400Regular,
  LexendDeca_500Medium,
  LexendDeca_600SemiBold,
  LexendDeca_700Bold,
} from "@expo-google-fonts/lexend-deca";
import { Inter_400Regular, Inter_600SemiBold } from "@expo-google-fonts/inter";
import {
  Poppins_500Medium,
  Poppins_600SemiBold,
} from "@expo-google-fonts/poppins";

// Import Screens
import TargetScreen from "@/app/Screens/Telecaller/Tab/TargetScreen";
import HomeScreen from "@/app/Screens/Telecaller/Tab/HomeScreen";
import AttendanceScreen from "@/app/Screens/Telecaller/Tab/AttendanceScreen";
import CustomDrawerContent from "@/app/components/CustomDrawer";
import MyScript from "@/app/Screens/Telecaller/DrawerTab/TelecallerMyScript";
import DetailsScreen from "@/app/Screens/Telecaller/TelecallerDetailsScreen";
import ReportScreen from "@/app/Screens/Telecaller/Tab/DailyReportScreen";
import Leaderboard from "@/app/Screens/Telecaller/DrawerTab/TelecallerLeaderBoard";
import TelecallerCallNoteDetails from "@/app/Screens/Telecaller/TelecallerAddCallNoteDetails";
import TelecallerCreateFollowUp from "@/app/Screens/Telecaller/TelecallerCreateFollowUpScreen";
import MyScheduleScreen from "@/app/Screens/Telecaller/DrawerTab/TelecallerMyScheduleScreen";
import ViewFullReport from "@/app/Screens/Telecaller/TelecallerViewFullReport";
import VirtualBusinessCard from "@/app/Screens/Telecaller/DrawerTab/TelecallerVirtualBusinessCard";
import Profile from "@/app/components/MainProfile";
import TelecallerSettings from "@/app/Screens/Telecaller/DrawerTab/TelecallerSettings";
// import ConfirmationScreen from "@/app/Screens/Telecaller/TelecallerConfirmationScreen";
import CameraScreen from "@/app/Screens/Telecaller/TelecallerCameraScreen";
import LoginScreen from "@/app/LoginScreen";
import ContactInfo from "@/app/Screens/Telecaller/TelecallerContactInfo";
import AddContactModal from "@/app/Screens/Telecaller/TelecallerAddContactModal";
import CallHistory from "./Screens/Telecaller/TelecallerCallHistory";
import TelecallerPersonNotes from "@/app/Screens/Telecaller/TelecallerPersonNotes";
import ContactBook from "@/app/components/ContactBook/ContactBook";
// siddharth
import FinancialCalendar from "@/app/components/FinancialCalendar";

import BDMBottomTabs from "@/app/Screens/BDM/BDMBottomTabs";
import BDMContactDetailsScreen from "@/app/Screens/BDM/BDMContactDetailsScreen";
import BDMCompanyDetailsScreen from "@/app/Screens/BDM/BDMCompanyDetailsScreen";
import BDMDrawer from "@/app/Screens/BDM/BDMDrawer";
import BDMCallNoteDetailsScreen from "@/app/Screens/BDM/BDMCallNotesScreen";
import BDMReportScreen from "@/app/Screens/BDM/Tab/BDMReportScreen";
import BDMTargetScreen from "@/app/Screens/BDM/Tab/BDMTargetScreen";
import BDMAttendanceScreen from "@/app/Screens/BDM/Tab/BDMAttendanceScreen";
import BDMCreateFollowUp from "@/app/Screens/BDM/BDMCreateFollowUpScreen";
import BDMViewFullReport from "@/app/Screens/BDM/BDMViewFullReport";
import BDMMeetingLogScreen from "@/app/Screens/BDM/Tab/BDMMeetingLogScreen";
import BDMMyNotesScreen from "@/app/Screens/BDM/DrawerTab/BDMMyNotesScreen";
import BDMNotesDetailScreen from "@/app/Screens/BDM/DrawerTab/BDMNotesDetailScreen";
import BDMMyScheduleScreen from "@/app/Screens/BDM/DrawerTab/BDMMyScheduleScreen";
import BDMVirtualBusinessCard from "@/app/Screens/BDM/DrawerTab/BDMVirtualBusinessCard";
// import BDMLeaderBoard from "@/app/Screens/BDM/DrawerTab/BDMLeaderBoard";
import BDMCallHistory from "@/app/Screens/BDM/BDMCallHistory";
import BDMPersonNote from "@/app/Screens/BDM/BDMPersonNote";
import BDMCameraScreen from "@/app/Screens/BDM/BDMCameraScreen";
import PermissionsHandler from "@/app/components/PermissionsHandler";
import BDMCallModal from "@/app/Screens/BDM/BDMCallModal";
import {
  DEFAULT_PROFILE_IMAGE,
  getProfilePhoto,
} from "@/app/utils/profileStorage";
import { ProfileProvider, useProfile } from "@/app/context/ProfileContext";
import SignUpScreen from "@/app/SignUpScreen";
import { testDatabaseConnection } from "@/app/services/api";
import Slide1 from "@/app/Onboarding/Slide1";
import BDMHomeScreen from "@/app/Screens/BDM/Tab/BDMHomeScreen";
<<<<<<< HEAD
// import { IdleTimerProvider } from '@/context/IdleTimerContext';
import ForgotPassword from '@/app/components/ForgotPassword/ForgotPassword';
import VerifyEmail from '@/app/components/ForgotPassword/VerifyEmail';
import SetNewPassword from '@/app/components/ForgotPassword/SetNewPassword';
import BDMMyCallsScreen from '@/app/Screens/BDM/BDMMyCallsScreen';
=======
import { IdleTimerProvider } from "@/context/IdleTimerContext";
import ForgotPassword from "@/app/components/ForgotPassword/ForgotPassword";
import VerifyEmail from "@/app/components/ForgotPassword/VerifyEmail";
import SetNewPassword from "@/app/components/ForgotPassword/SetNewPassword";
import BDMMyCallsScreen from "@/app/Screens/BDM/BDMMyCallsScreen";
>>>>>>> 268c3b07
import BDMSettings from "@/app/Screens/BDM/BDMSettings";
import BDMMeetingReports from "./Screens/BDM/DrawerTab/BDMMeetingReports";
import { auth } from "@/firebaseConfig";
import AsyncStorage from "@react-native-async-storage/async-storage";
import AlertScreen from "@/app/Screens/Telecaller/Tab/AlertScreen";
<<<<<<< HEAD
// import TelecallerIdleTimer from "./Screens/Telecaller/Tab/TelecallerIdleTimer";
import BDMContactBook from "@/app/components/ContactBook/BDMContactBook"
=======
import TelecallerIdleTimer from "./Screens/Telecaller/Tab/TelecallerIdleTimer";
import BDMContactBook from "@/app/components/ContactBook/BDMContactBook";
>>>>>>> 268c3b07

import HrHomeScreen from "@/app/HRMS/Tab/HrHomeScreen";
import HrDrawer from "@/app/HRMS/HrDrawer";
import HrProfile from "./HRMS/DrawerTab/HrProfile";
import ApplyLeaveScreen from "@/app/HRMS/ApplyLeaveScreen";
import CalendarViewScreen from "@/app/HRMS/CalendarViewScreen";
import TelecallerLeaveApplication from "@/app/HRMS/TelecallerLeaveApplication";
import BDMLeaderBoard from "./Screens/BDM/DrawerTab/BDMLeaderBoard";
import HrSettings from "./HRMS/DrawerTab/HrSettings";

import { initializeNotificationService } from "@/app/services/notificationService";

export type RootStackParamList = {
  // Auth Screens
  Login: undefined;
  SignUpScreen: undefined;
  ForgotPassword: undefined;
  VerifyEmail: { email: string };
  SetNewPassword: undefined;

  // Main App Screens
  MainApp: undefined;
  BDMStack: undefined;
  BDMHomeScreen: undefined;
  Profile: undefined;
  ContactBook: undefined;
  FinancialCalendar: undefined;

  // HRMS Screens
  HrHomeScreen: undefined;
  HrStackNavigator: undefined;
  HrProfile: undefined;
  HrSettings: undefined;

  // BDM Screens
  MeetingDetails: { meetingId: string };
  DealDetails: { dealId: string };
  Meetings: undefined;
  Deals: undefined;
  NewMeeting: undefined;
  NewDeal: undefined;
  Companies: undefined;
  CompanyDetails: { companyId: string };
  NewCompany: undefined;
  Activities: undefined;
  BDMBottomTabs: undefined;
  BDMTarget: undefined;
  BDMAttendance: undefined;
  BDMReport: undefined;
  BDMProfile: undefined;
  MySchedule: undefined;
  BDMCallNoteDetailsScreen: undefined;
  BDMLeaderBoard: undefined;
  BDMCreateFollowUp: undefined;
  BDMViewFullReport: undefined;
  BDMMeetingLog: undefined;
  BDMMyNotesScreen: undefined;
  BDMNotesDetailScreen: undefined;
  BDMVirtualBusinessCard: undefined;
  BDMCallHistory: undefined;
  BDMPersonNote: {
    name: string;
    time: string;
    duration: string;
    type: string;
    notes: string[];
    phoneNumber?: string;
    contactInfo: {
      name: string;
      phoneNumber?: string;
      timestamp: Date;
      duration: string;
    };
    contactIdentifier: string;
  };
  BDMCameraScreen: undefined;
  BDMContactBook: undefined;
  BDMCallModal: undefined;
  BDMContactDetails: {
    contact: {
      name: string;
      phone: string;
      email: string;
    };
  };
  BDMCompanyDetails: {
    company: {
      name: string;
    };
  };
};

// Update the component types to include navigation props
type ScreenComponentType<T extends ParamListBase, K extends keyof T> = FC<{
  route: RouteProp<T, K>;
  navigation: any;
}>;

// Update the BDMStackParamList to include all screens
export type BDMStackParamList = {
  BDMHomeScreen: undefined;
  TelecallerLeaveApplication: undefined;
  ApplyLeaveScreen: undefined;
  CalendarViewScreen: undefined;
  BDMCallHistory: {
    customerName: string;
    meetings: {
      date: string;
      time: string;
      duration: string;
      notes?: string[];
      type: "incoming" | "outgoing" | "missed";
    }[];
    callStats?: {
      totalCalls: number;
      totalDuration: number;
      callTypes: {
        incoming: number;
        outgoing: number;
        missed: number;
        rejected: number;
      };
      dailyCalls: {
        [date: string]: {
          count: number;
          duration: number;
          callTypes: {
            incoming: number;
            outgoing: number;
            missed: number;
            rejected: number;
          };
        };
      };
    };
  };
  BDMCreateFollowUpScreen: {
    contactName?: string;
    phoneNumber?: string;
    notes?: string;
  };
  BDMViewFullReport: undefined;
  BDMBottomTabs: undefined;
  BDMProfile: undefined;
  BDMLeaderBoard: undefined;
  BDMMyNotesScreen: undefined;
  BDMNotesDetailScreen: {
    note: {
      id: string;
      title: string;
      content: string;
      isPinned: boolean;
      createdAt: Date;
      date: string;
      userId: string;
    };
  };
  BDMContactBook: undefined;
  BDMTarget: undefined;
  BDMAttendance: undefined;
  BDMReport: undefined;
  BDMMyScheduleScreen: undefined;
  BDMVirtualBusinessCard: undefined;
  BDMMeetingLogScreen: undefined;
  BDMCameraScreen: {
    type: "in" | "out";
  };
  BDMPersonNote: {
    name: string;
    time: string;
    duration: string;
    type: string;
    notes: string[];
  };
  BDMCallNoteDetailsScreen: {
    meeting: {
      name: string;
      time: string;
      duration: string;
      phoneNumber?: string;
      date?: string;
      type?: "incoming" | "outgoing" | "missed";
      contactType?: "person" | "company";
    };
  };
  BDMContactDetails: {
    contact: {
      name: string;
      phone: string;
      email: string;
    };
  };
  BDMCompanyDetails: {
    company: {
      name: string;
    };
  };
  BDMMyCallsScreen: undefined;
  BDMCreateFollowUp: undefined;
  BDMSettings: undefined;
  BDMMeetingReports: undefined;
};

export type HrStackParamList = {
  HrHomeScreen: undefined;
  TelecallerLeaveApplication: undefined;
  ApplyLeaveScreen: undefined;
  CalendarViewScreen: undefined;
  HrProfile: undefined;
  HrSettings: undefined;
};
// Prevent splash screen from hiding automatically
SplashScreen.preventAutoHideAsync();

const Drawer = createDrawerNavigator();
const Tab = createBottomTabNavigator();
const Stack = createStackNavigator();
const CustomHeader = () => {
  const { profilePhotoUri } = useProfile();
  const navigation =
    useNavigation<NativeStackNavigationProp<RootStackParamList>>();

  return (
    <View style={styles.headerContainer}>
      <TouchableOpacity
        onPress={() => navigation.dispatch(DrawerActions.openDrawer())}
      >
        <MaterialIcons name="menu" size={30} color="black" />
      </TouchableOpacity>
      <Image
        source={{ uri: profilePhotoUri || DEFAULT_PROFILE_IMAGE }}
        style={styles.profileImage}
      />
    </View>
  );
};

const CustomAlertButton = ({
  children,
  onPress,
}: {
  children: React.ReactNode;
  onPress: () => void;
}) => (
  <TouchableOpacity style={styles.alertButtonContainer} onPress={onPress}>
    <View style={styles.alertButton}>{children}</View>
  </TouchableOpacity>
);

const DrawerNavigator = () => {
  return (
    <Drawer.Navigator
      drawerContent={(props) => <CustomDrawerContent {...props} />}
      screenOptions={{
        drawerActiveTintColor: "#007AFF",
        header: () => null,
      }}
    >
      {/* <Drawer.Screen name="Main" component={BottomTabNavigator} options={{ headerShown: false }} /> */}
      <Drawer.Screen
        name="HomeScreen"
        component={HomeScreen}
        options={{ headerShown: false }}
      />
      <Drawer.Screen name="Target" component={TargetScreen} />
      <Drawer.Screen name="Attendance" component={AttendanceScreen} />
      <Drawer.Screen name="Report" component={ReportScreen} />
      <Drawer.Screen name="My Script" component={MyScript} />
      <Drawer.Screen name="DetailsScreen" component={DetailsScreen} />
      <Drawer.Screen name="Leaderboard" component={Leaderboard} />
      <Drawer.Screen
        name="CameraScreen"
        component={CameraScreen}
        options={{ headerShown: false }}
      />
      <Drawer.Screen
        name="TelecallerCreateFollowUp"
        component={TelecallerCreateFollowUp}
      />
      <Drawer.Screen name="My Schedule" component={MyScheduleScreen} />
      <Drawer.Screen name="ViewFullReport" component={ViewFullReport} />
      <Drawer.Screen
        name="VirtualBusinessCard"
        component={VirtualBusinessCard}
      />
      <Drawer.Screen name="Profile" component={Profile} />
      <Drawer.Screen name="TelecallerSettings" component={TelecallerSettings} />
      {/* <Drawer.Screen name="Confirmation" component={ConfirmationScreen} /> */}
      <Drawer.Screen name="CallHistory" component={CallHistory} />
      <Drawer.Screen name="ContactInfo" component={ContactInfo} />
      <Drawer.Screen name="AddContactModal" component={AddContactModal} />
      <Drawer.Screen
        name="TelecallerPersonNotes"
        component={TelecallerPersonNotes}
      />
      <Drawer.Screen name="ContactBook" component={ContactBook} />
<<<<<<< HEAD
      <Drawer.Screen name="TelecallerCallNoteDetails" component={TelecallerCallNoteDetails} />
      {/* <Drawer.Screen name="TelecallerIdleTimer" component={TelecallerIdleTimer} /> */}
      {/* <Drawer.Screen name="AlertScreen" component={AlertScreen} /> */}
      <Drawer.Screen name="TelecallerLeaveApplication" component={TelecallerLeaveApplication} />
=======
      <Drawer.Screen
        name="TelecallerCallNoteDetails"
        component={TelecallerCallNoteDetails}
      />
      <Drawer.Screen
        name="TelecallerIdleTimer"
        component={TelecallerIdleTimer}
      />
      <Drawer.Screen name="AlertScreen" component={AlertScreen} />
      <Drawer.Screen
        name="TelecallerLeaveApplication"
        component={TelecallerLeaveApplication}
      />
>>>>>>> 268c3b07
      <Drawer.Screen name="ApplyLeaveScreen" component={ApplyLeaveScreen} />
      <Drawer.Screen name="CalendarViewScreen" component={CalendarViewScreen} />
      <Drawer.Screen name="FinancialCalendar" component={FinancialCalendar} />
    </Drawer.Navigator>
  );
};

const BDMStack = createDrawerNavigator<BDMStackParamList>();

function BDMStackNavigator() {
  return (
    <BDMStack.Navigator
      drawerContent={(props) => <BDMDrawer {...props} />}
      initialRouteName="BDMHomeScreen"
      screenOptions={{
        headerShown: false,
        drawerStyle: {
          backgroundColor: "#fff",
          width: 280,
          borderTopRightRadius: 20,
          borderBottomRightRadius: 20,
          elevation: 5,
          shadowColor: "#000",
          shadowOffset: { width: 0, height: 2 },
          shadowOpacity: 0.25,
          shadowRadius: 3.84,
        },
        drawerLabelStyle: {
          fontFamily: "LexendDeca_400Regular",
          fontSize: 16,
          color: "#333",
          marginLeft: -16,
          paddingLeft: 16,
        },
        drawerItemStyle: {
          paddingVertical: 8,
          marginVertical: 4,
          borderRadius: 8,
        },
        drawerActiveTintColor: "#FF8447",
        drawerInactiveTintColor: "#666",
        drawerActiveBackgroundColor: "#FFF8F0",
        drawerInactiveBackgroundColor: "transparent",
      }}
    >
      <BDMStack.Screen
        name="BDMHomeScreen"
        component={BDMHomeScreen}
        options={{
          title: "Home",
          drawerIcon: ({ color }) => (
            <MaterialIcons name="home" size={24} color={color} />
          ),
        }}
      />
      <BDMStack.Screen
        name="Profile"
        component={Profile}
        options={{
          title: "Profile",
          drawerIcon: ({ color }) => (
            <MaterialIcons name="person" size={24} color={color} />
          ),
        }}
      />
      <BDMStack.Screen
        name="BDMContactBook"
        component={BDMContactBook}
        options={{
          title: "Contact Book",
          drawerIcon: ({ color }) => (
            <MaterialIcons name="contacts" size={24} color={color} />
          ),
        }}
      />
      <BDMStack.Screen
        name="BDMVirtualBusinessCard"
        component={BDMVirtualBusinessCard}
        options={{
          title: "Virtual Business Card",
          drawerIcon: ({ color }) => (
            <MaterialIcons name="credit-card" size={24} color={color} />
          ),
        }}
      />
      <BDMStack.Screen
        name="BDMMyScheduleScreen"
        component={BDMMyScheduleScreen}
        options={{
          title: "My Schedule",
          drawerIcon: ({ color }) => (
            <MaterialIcons name="event" size={24} color={color} />
          ),
        }}
      />
      <BDMStack.Screen
        name="BDMMyNotesScreen"
        component={BDMMyNotesScreen}
        options={{
          title: "My Notes",
          drawerIcon: ({ color }) => (
            <MaterialIcons name="edit" size={24} color={color} />
          ),
        }}
      />
      <BDMStack.Screen
        name="BDMLeaderBoard"
        component={BDMLeaderBoard}
        options={{
          title: "Leaderboard",
          drawerIcon: ({ color }) => (
            <MaterialIcons name="leaderboard" size={24} color={color} />
          ),
        }}
      />
      <BDMStack.Screen
        name="BDMTarget"
        component={BDMTargetScreen}
        options={{ headerShown: false }}
      />
      <BDMStack.Screen
        name="BDMAttendance"
        component={BDMAttendanceScreen}
        options={{ headerShown: false }}
      />
      <BDMStack.Screen
        name="BDMReport"
        component={BDMReportScreen}
        options={{ headerShown: false }}
      />
      <BDMStack.Screen
        name="BDMContactDetails"
        component={BDMContactDetailsScreen}
        options={{ headerShown: false }}
      />
      <BDMStack.Screen
        name="BDMCompanyDetails"
        component={BDMCompanyDetailsScreen}
        options={{ headerShown: false }}
      />
      <BDMStack.Screen
        name="BDMCallNoteDetailsScreen"
        component={BDMCallNoteDetailsScreen}
        options={{ headerShown: false }}
      />
      <BDMStack.Screen
        name="BDMCallHistory"
        component={BDMCallHistory}
        options={{ headerShown: false }}
      />
      <BDMStack.Screen
        name="BDMPersonNote"
        component={BDMPersonNote}
        options={{ headerShown: false }}
      />
      <BDMStack.Screen
        name="BDMMeetingLogScreen"
        component={BDMMeetingLogScreen}
        options={{ headerShown: false }}
      />
      <BDMStack.Screen
        name="BDMCameraScreen"
        component={BDMCameraScreen}
        options={{ headerShown: false }}
      />
      <BDMStack.Screen
        name="BDMNotesDetailScreen"
        component={BDMNotesDetailScreen}
        options={{ headerShown: false }}
      />
      <BDMStack.Screen
        name="BDMMyCallsScreen"
        component={BDMMyCallsScreen}
        options={{ headerShown: false }}
      />
      <BDMStack.Screen
        name="BDMCreateFollowUp"
        component={BDMCreateFollowUp}
        options={{ headerShown: false }}
      />
      <BDMStack.Screen
        name="BDMSettings"
        component={BDMSettings}
        options={{ headerShown: false }}
      />
      <BDMStack.Screen
        name="BDMMeetingReports"
        component={BDMMeetingReports}
        options={{ headerShown: false }}
      />
      <BDMStack.Screen
        name="BDMViewFullReport"
        component={BDMViewFullReport}
        options={{ headerShown: false }}
      />
      <BDMStack.Screen
        name="TelecallerLeaveApplication"
        component={TelecallerLeaveApplication}
        options={{ headerShown: false }}
      />
      <BDMStack.Screen
        name="CalendarViewScreen"
        component={CalendarViewScreen}
        options={{ headerShown: false }}
      />
      <BDMStack.Screen
        name="ApplyLeaveScreen"
        component={ApplyLeaveScreen}
        options={{ headerShown: false }}
      />
    </BDMStack.Navigator>
  );
}

const HrStack = createDrawerNavigator<HrStackParamList>();

function HrStackNavigator() {
  return (
    <HrStack.Navigator
      drawerContent={(props) => <HrDrawer {...props} />}
      initialRouteName="HrHomeScreen"
      screenOptions={{
        headerShown: false,
        drawerStyle: {
          backgroundColor: "#fff",
          width: 280,
          borderTopRightRadius: 20,
          borderBottomRightRadius: 20,
          elevation: 5,
          shadowColor: "#000",
          shadowOffset: { width: 0, height: 2 },
          shadowOpacity: 0.25,
          shadowRadius: 3.84,
        },
        drawerLabelStyle: {
          fontFamily: "LexendDeca_400Regular",
          fontSize: 16,
          color: "#333",
          marginLeft: -16,
          paddingLeft: 16,
        },
        drawerItemStyle: {
          paddingVertical: 8,
          marginVertical: 4,
          borderRadius: 8,
        },
        drawerActiveTintColor: "#FF8447",
        drawerInactiveTintColor: "#666",
        drawerActiveBackgroundColor: "#FFF8F0",
        drawerInactiveBackgroundColor: "transparent",
      }}
    >
      <HrStack.Screen
        name="HrHomeScreen"
        component={HrHomeScreen}
        options={{
          title: "Home",
          drawerIcon: ({ color }) => (
            <MaterialIcons name="home" size={24} color={color} />
          ),
        }}
      />
      <HrStack.Screen
        name="HrProfile"
        component={HrProfile}
        options={{
          title: "Profile",
          drawerIcon: ({ color }) => (
            <MaterialIcons name="person" size={24} color={color} />
          ),
        }}
      />
      <HrStack.Screen
        name="HrSettings"
        component={HrSettings}
        options={{
          title: "Settings",
          drawerIcon: ({ color }) => (
            <MaterialIcons name="person" size={24} color={color} />
          ),
        }}
      />
    </HrStack.Navigator>
  );
}
const RootStack = () => {
  const [initialRoute, setInitialRoute] = useState<string | null>(null);

  useEffect(() => {
    checkFirstTimeUser();
  }, []);

  const checkFirstTimeUser = async () => {
    try {
      const hasSeenOnboarding = await AsyncStorage.getItem("hasSeenOnboarding");
      setInitialRoute(hasSeenOnboarding ? "Login" : "Slide1");
    } catch (error) {
      console.error("Error checking first time user:", error);
      setInitialRoute("Slide1"); // Default to onboarding if error
    }
  };

  if (!initialRoute) {
    return null; // Show loading state while checking
  }

  return (
    <Stack.Navigator
      initialRouteName={initialRoute}
      screenOptions={{
        headerShown: false,
      }}
    >
      <Stack.Screen name="Slide1" component={Slide1} />
      <Stack.Screen name="Login" component={LoginScreen} />
      <Stack.Screen name="SignUpScreen" component={SignUpScreen} />
      <Stack.Screen name="ForgotPassword" component={ForgotPassword} />
      <Stack.Screen name="VerifyEmail" component={VerifyEmail} />
      <Stack.Screen name="SetNewPassword" component={SetNewPassword} />
      <Stack.Screen name="MainApp" component={DrawerNavigator} />

      <Stack.Screen
        name="BDMStack"
        component={BDMStackNavigator}
        options={{
          headerShown: false,
          gestureEnabled: false,
        }}
      />
      <Stack.Screen
        name="HrStack"
        component={HrStackNavigator}
        options={{ headerShown: false }}
      />
      <Stack.Screen
        name="ContactInfo"
        component={ContactInfo}
        options={{ headerShown: false }}
      />
    </Stack.Navigator>
  );
};

export default function App() {
  const [fontsLoaded, fontError] = useFonts({
    LexendDeca_400Regular,
    LexendDeca_500Medium,
    LexendDeca_600SemiBold,
    Inter_600SemiBold,
    Inter_400Regular,
    LexendDeca_700Bold,
    Poppins_500Medium,
    Poppins_600SemiBold,
  });

  const [appIsReady, setAppIsReady] = useState(false);
  const [permissionsGranted, setPermissionsGranted] = useState(false);
  const [isAuthenticated, setIsAuthenticated] = useState(false);
  const [isLoading, setIsLoading] = useState(true);

  // Add app state tracking
  useEffect(() => {
    const subscription = AppState.addEventListener(
      "change",
      handleAppStateChange
    );

    // Check for existing session on app start
    checkExistingSession();

    // Initialize notification service
    initializeNotificationService();

    return () => {
      subscription.remove();
    };
  }, []);

  const handleAppStateChange = async (nextAppState: string) => {
    if (nextAppState === "active") {
      // App came to foreground
      console.log("App came to foreground");

      // Check if user is already authenticated in Firebase
      if (auth.currentUser) {
        console.log("User is already authenticated in Firebase");
        setIsAuthenticated(true);

        // Update last active time
        await AsyncStorage.setItem("lastActiveTime", new Date().toISOString());
      } else {
        // Try to restore session from AsyncStorage
        const sessionToken = await AsyncStorage.getItem("sessionToken");
        const lastActiveTime = await AsyncStorage.getItem("lastActiveTime");

        if (sessionToken && lastActiveTime) {
          // Check if session is still valid (e.g., within 30 days)
          const lastActive = new Date(lastActiveTime).getTime();
          const now = new Date().getTime();
          const thirtyDaysInMs = 30 * 24 * 60 * 60 * 1000;

          if (now - lastActive <= thirtyDaysInMs) {
            console.log("Valid session found in AsyncStorage");
            // Session is valid, but Firebase auth might have been cleared
            // We'll keep the user logged in based on AsyncStorage
            setIsAuthenticated(true);

            // Update last active time
            await AsyncStorage.setItem(
              "lastActiveTime",
              new Date().toISOString()
            );
          } else {
            console.log("Session expired");
            // Session expired, clear it
            await AsyncStorage.multiRemove([
              "sessionToken",
              "lastActiveTime",
              "userRole",
            ]);
            setIsAuthenticated(false);
          }
        } else {
          console.log("No session found in AsyncStorage");
          setIsAuthenticated(false);
        }
      }
    } else if (nextAppState === "background" || nextAppState === "inactive") {
      // App went to background
      console.log("App went to background");

      if (auth.currentUser) {
        // Save current time as last active
        await AsyncStorage.setItem("lastActiveTime", new Date().toISOString());
        // Store session token
        await AsyncStorage.setItem("sessionToken", auth.currentUser.uid);
        console.log("Session saved to AsyncStorage");
      }
    }
  };

  const checkExistingSession = async () => {
    try {
      setIsLoading(true);

      // First check if Firebase auth has a current user
      if (auth.currentUser) {
        console.log("User is authenticated in Firebase");
        setIsAuthenticated(true);

        // Save session to AsyncStorage
        await AsyncStorage.setItem("sessionToken", auth.currentUser.uid);
        await AsyncStorage.setItem("lastActiveTime", new Date().toISOString());

        setIsLoading(false);
        return;
      }

      // If no Firebase auth, check AsyncStorage
      const [sessionToken, lastActiveTime] = await AsyncStorage.multiGet([
        "sessionToken",
        "lastActiveTime",
      ]);

      if (sessionToken[1] && lastActiveTime[1]) {
        const lastActive = new Date(lastActiveTime[1]).getTime();
        const now = new Date().getTime();
        const thirtyDaysInMs = 30 * 24 * 60 * 60 * 1000;

        if (now - lastActive <= thirtyDaysInMs) {
          console.log("Valid session found in AsyncStorage");
          // Valid session exists, keep user logged in
          setIsAuthenticated(true);

          // Update last active time
          await AsyncStorage.setItem(
            "lastActiveTime",
            new Date().toISOString()
          );
        } else {
          console.log("Session expired");
          // Session expired, clear it
          await AsyncStorage.multiRemove([
            "sessionToken",
            "lastActiveTime",
            "userRole",
          ]);
          setIsAuthenticated(false);
        }
      } else {
        console.log("No session found in AsyncStorage");
        setIsAuthenticated(false);
      }
    } catch (error) {
      console.error("Error checking existing session:", error);
      setIsAuthenticated(false);
    } finally {
      setIsLoading(false);
    }
  };

  // Set up Firebase auth state listener
  useEffect(() => {
    const unsubscribe = auth.onAuthStateChanged(async (user) => {
      if (user) {
        console.log("Firebase auth state changed: user is signed in");
        setIsAuthenticated(true);

        // Save session to AsyncStorage
        await AsyncStorage.setItem("sessionToken", user.uid);
        await AsyncStorage.setItem("lastActiveTime", new Date().toISOString());
      } else {
        console.log("Firebase auth state changed: user is signed out");
        // Only set isAuthenticated to false if we don't have a valid session in AsyncStorage
        const sessionToken = await AsyncStorage.getItem("sessionToken");
        const lastActiveTime = await AsyncStorage.getItem("lastActiveTime");

        if (!sessionToken || !lastActiveTime) {
          setIsAuthenticated(false);
        } else {
          // Check if session is still valid
          const lastActive = new Date(lastActiveTime).getTime();
          const now = new Date().getTime();
          const thirtyDaysInMs = 30 * 24 * 60 * 60 * 1000;

          if (now - lastActive > thirtyDaysInMs) {
            // Session expired, clear it
            await AsyncStorage.multiRemove([
              "sessionToken",
              "lastActiveTime",
              "userRole",
            ]);
            setIsAuthenticated(false);
          }
        }
      }
    });

    return () => unsubscribe();
  }, []);

  useEffect(() => {
    async function prepare() {
      try {
        await SplashScreen.preventAutoHideAsync();
        // Preload other assets here if needed
      } catch (e) {
        console.warn("Error preparing app:", e);
      } finally {
        setAppIsReady(true);
      }
    }
    prepare();
  }, []);

  useEffect(() => {
    if (appIsReady && (fontsLoaded || fontError)) {
      SplashScreen.hideAsync();
    }
  }, [appIsReady, fontsLoaded, fontError]);

  useEffect(() => {
    const checkConnection = async () => {
      try {
        const isConnected = await testDatabaseConnection();
        if (!isConnected) {
          Alert.alert(
            "Error",
            "Could not connect to database. Please check your internet connection."
          );
        }
      } catch (error) {
        console.error("Connection test error:", error);
        Alert.alert("Error", "Failed to test database connection");
      }
    };

    checkConnection();
  }, []);

  if (!appIsReady || (!fontsLoaded && !fontError) || isLoading) {
    return null;
  }

  if (!permissionsGranted) {
    return (
      <PermissionsHandler
        onPermissionsGranted={() => setPermissionsGranted(true)}
      />
    );
  }

  return (
    <ProfileProvider>
      <RootStack />
    </ProfileProvider>
  );
}

// Styles
const styles = StyleSheet.create({
  alertButtonContainer: {
    top: -25,
    justifyContent: "center",
    alignItems: "center",
  },
  alertButton: {
    width: 60,
    height: 60,
    backgroundColor: "#FF3B30",
    borderRadius: 30,
    justifyContent: "center",
    alignItems: "center",
    shadowColor: "#000",
    shadowOffset: { width: 0, height: 4 },
    shadowOpacity: 0.3,
    shadowRadius: 4,
    elevation: 5,
  },
  headerContainer: {
    flexDirection: "row",
    justifyContent: "space-between",
    alignItems: "center",
    paddingHorizontal: 20,
    paddingTop: 40, // Increased top padding
    paddingBottom: 15,
    backgroundColor: "white",
    elevation: 3,
    shadowColor: "#000",
    shadowOffset: { width: 0, height: 2 },
    shadowOpacity: 0.1,
    shadowRadius: 2,
  },
  profileImage: {
    width: 40,
    height: 40,
    borderRadius: 20,
    borderWidth: 2,
    borderColor: "#FF8447",
  },
});<|MERGE_RESOLUTION|>--- conflicted
+++ resolved
@@ -91,31 +91,18 @@
 import { testDatabaseConnection } from "@/app/services/api";
 import Slide1 from "@/app/Onboarding/Slide1";
 import BDMHomeScreen from "@/app/Screens/BDM/Tab/BDMHomeScreen";
-<<<<<<< HEAD
 // import { IdleTimerProvider } from '@/context/IdleTimerContext';
 import ForgotPassword from '@/app/components/ForgotPassword/ForgotPassword';
 import VerifyEmail from '@/app/components/ForgotPassword/VerifyEmail';
 import SetNewPassword from '@/app/components/ForgotPassword/SetNewPassword';
 import BDMMyCallsScreen from '@/app/Screens/BDM/BDMMyCallsScreen';
-=======
-import { IdleTimerProvider } from "@/context/IdleTimerContext";
-import ForgotPassword from "@/app/components/ForgotPassword/ForgotPassword";
-import VerifyEmail from "@/app/components/ForgotPassword/VerifyEmail";
-import SetNewPassword from "@/app/components/ForgotPassword/SetNewPassword";
-import BDMMyCallsScreen from "@/app/Screens/BDM/BDMMyCallsScreen";
->>>>>>> 268c3b07
 import BDMSettings from "@/app/Screens/BDM/BDMSettings";
 import BDMMeetingReports from "./Screens/BDM/DrawerTab/BDMMeetingReports";
 import { auth } from "@/firebaseConfig";
 import AsyncStorage from "@react-native-async-storage/async-storage";
 import AlertScreen from "@/app/Screens/Telecaller/Tab/AlertScreen";
-<<<<<<< HEAD
 // import TelecallerIdleTimer from "./Screens/Telecaller/Tab/TelecallerIdleTimer";
 import BDMContactBook from "@/app/components/ContactBook/BDMContactBook"
-=======
-import TelecallerIdleTimer from "./Screens/Telecaller/Tab/TelecallerIdleTimer";
-import BDMContactBook from "@/app/components/ContactBook/BDMContactBook";
->>>>>>> 268c3b07
 
 import HrHomeScreen from "@/app/HRMS/Tab/HrHomeScreen";
 import HrDrawer from "@/app/HRMS/HrDrawer";
@@ -412,26 +399,10 @@
         component={TelecallerPersonNotes}
       />
       <Drawer.Screen name="ContactBook" component={ContactBook} />
-<<<<<<< HEAD
       <Drawer.Screen name="TelecallerCallNoteDetails" component={TelecallerCallNoteDetails} />
       {/* <Drawer.Screen name="TelecallerIdleTimer" component={TelecallerIdleTimer} /> */}
       {/* <Drawer.Screen name="AlertScreen" component={AlertScreen} /> */}
       <Drawer.Screen name="TelecallerLeaveApplication" component={TelecallerLeaveApplication} />
-=======
-      <Drawer.Screen
-        name="TelecallerCallNoteDetails"
-        component={TelecallerCallNoteDetails}
-      />
-      <Drawer.Screen
-        name="TelecallerIdleTimer"
-        component={TelecallerIdleTimer}
-      />
-      <Drawer.Screen name="AlertScreen" component={AlertScreen} />
-      <Drawer.Screen
-        name="TelecallerLeaveApplication"
-        component={TelecallerLeaveApplication}
-      />
->>>>>>> 268c3b07
       <Drawer.Screen name="ApplyLeaveScreen" component={ApplyLeaveScreen} />
       <Drawer.Screen name="CalendarViewScreen" component={CalendarViewScreen} />
       <Drawer.Screen name="FinancialCalendar" component={FinancialCalendar} />
